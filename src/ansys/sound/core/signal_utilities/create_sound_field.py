# Copyright (C) 2023 - 2024 ANSYS, Inc. and/or its affiliates.
# SPDX-License-Identifier: MIT
#
#
# Permission is hereby granted, free of charge, to any person obtaining a copy
# of this software and associated documentation files (the "Software"), to deal
# in the Software without restriction, including without limitation the rights
# to use, copy, modify, merge, publish, distribute, sublicense, and/or sell
# copies of the Software, and to permit persons to whom the Software is
# furnished to do so, subject to the following conditions:
#
# The above copyright notice and this permission notice shall be included in all
# copies or substantial portions of the Software.
#
# THE SOFTWARE IS PROVIDED "AS IS", WITHOUT WARRANTY OF ANY KIND, EXPRESS OR
# IMPLIED, INCLUDING BUT NOT LIMITED TO THE WARRANTIES OF MERCHANTABILITY,
# FITNESS FOR A PARTICULAR PURPOSE AND NONINFRINGEMENT. IN NO EVENT SHALL THE
# AUTHORS OR COPYRIGHT HOLDERS BE LIABLE FOR ANY CLAIM, DAMAGES OR OTHER
# LIABILITY, WHETHER IN AN ACTION OF CONTRACT, TORT OR OTHERWISE, ARISING FROM,
# OUT OF OR IN CONNECTION WITH THE SOFTWARE OR THE USE OR OTHER DEALINGS IN THE
# SOFTWARE.

"""Creates a sound field."""
import warnings

from ansys.dpf.core import Field, Operator
import numpy as np
from numpy import typing as npt

from . import SignalUtilitiesParent
from .._pyansys_sound import PyAnsysSoundException, PyAnsysSoundWarning


class CreateSoundField(SignalUtilitiesParent):
    """Creates a sound field.

    This class creates a DPF field with sound metadata from a vector.
    """

    def __init__(
        self,
        data: npt.ArrayLike = np.empty(0),
        sampling_frequency: float = 44100.0,
        unit: str = "Pa",
    ):
        """Create a ``CreateSoundField`` instance.

        Parameters
        ----------
        data:
            Data to use to create the sound field as a 1D numpy array.
        sampling_frequency: float, default: 44100.0
            Sampling frequency of the data.
        unit: str, default: "Pa"
            Unit of the data.
        """
        super().__init__()
        self.data = data
        self.sampling_frequency = sampling_frequency
        self.unit = unit
        self.__operator = Operator("create_field_from_vector")

    @property
    def data(self):
        """Data."""
        return self.__data  # pragma: no cover

    @data.setter
    def data(self, data: npt.ArrayLike):
        """Set the data."""
        self.__data = data

    @data.getter
    def data(self) -> npt.ArrayLike:
        """Get data.

        Returns
        -------
        np.array
            Data as a NumPy array.
        """
        return self.__data

    @property
    def unit(self):
        """Unit."""
        return self.__unit  # pragma: no cover

    @unit.setter
    def unit(self, new_unit: str):
        """Set a new unit.

        Parameters
        ----------
        new_unit: str
            New unit as a string.
        """
        self.__unit = new_unit

    @unit.getter
    def unit(self) -> str:
        """Get the unit.

        Returns
        -------
        str
            Unit.
        """
        return self.__unit

    @property
    def sampling_frequency(self):
        """Sampling frequency."""
        return self.__sampling_frequency  # pragma: no cover

    @sampling_frequency.setter
    def sampling_frequency(self, new_sampling_frequency: float):
        """Set a new sampling frequency.

        Parameters
        ----------
        new_sampling_frequency: float
            New sampling frequency in Hz.
        """
        if new_sampling_frequency < 0.0:
            raise PyAnsysSoundException("Sampling frequency must be greater than or equal to 0.0.")
        self.__sampling_frequency = new_sampling_frequency

    @sampling_frequency.getter
    def sampling_frequency(self) -> float:
        """Get the sampling frequency.

        Returns
        -------
        float
            Sampling frequency.
        """
        return self.__sampling_frequency

    def process(self):
        """Create the sound field.

        This method calls the appropriate DPF Sound operator to create the sound field.
        """
        if np.size(self.data) == 0:
            raise PyAnsysSoundException(
                "No data to use. Use the 'CreateSoundField.set_data()' method."
            )

        self.__operator.connect(0, self.data.tolist())
        self.__operator.connect(1, float(self.sampling_frequency))
        self.__operator.connect(2, str(self.unit))

        # Runs the operator
        self.__operator.run()

        # Stores output in the variable
        self._output = self.__operator.get_output(0, "field")

    def get_output(self) -> Field:
        """Get the data as a field.

        Returns
        -------
        Field
            Data in a DPF field.
        """
        if self._output == None:
            # Computing output if needed
            warnings.warn(
                PyAnsysSoundWarning(
<<<<<<< HEAD
                    "Output ia not processed yet. Use the 'CreateSoundField.process()' method."
=======
                    "Output is not processed yet. \
                         Use the 'CreateSoundField.process()' method."
>>>>>>> 2cf17772
                )
            )

        return self._output

    def get_output_as_nparray(self) -> npt.ArrayLike:
        """Get the data as a NumPy array.

        Returns
        -------
        np.array
            Data in a NumPy array.
        """
        output = self.get_output()
        return output.data<|MERGE_RESOLUTION|>--- conflicted
+++ resolved
@@ -169,12 +169,7 @@
             # Computing output if needed
             warnings.warn(
                 PyAnsysSoundWarning(
-<<<<<<< HEAD
                     "Output ia not processed yet. Use the 'CreateSoundField.process()' method."
-=======
-                    "Output is not processed yet. \
-                         Use the 'CreateSoundField.process()' method."
->>>>>>> 2cf17772
                 )
             )
 
