--- conflicted
+++ resolved
@@ -42,12 +42,8 @@
     "SpectrumSynthesisMethods",
     "SourceSpectrum",
     "SourceControlSpectrum",
-<<<<<<< HEAD
+    "SourceBroadbandNoise",
     "SourceHarmonics",
-    "SourceAudio",
-=======
-    "SourceBroadbandNoise",
->>>>>>> 3fa7b353
     "SourceControlTime",
     "SourceAudio",
 )