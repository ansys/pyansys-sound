# Copyright (C) 2023 - 2024 ANSYS, Inc. and/or its affiliates.
# SPDX-License-Identifier: MIT
#
#
# Permission is hereby granted, free of charge, to any person obtaining a copy
# of this software and associated documentation files (the "Software"), to deal
# in the Software without restriction, including without limitation the rights
# to use, copy, modify, merge, publish, distribute, sublicense, and/or sell
# copies of the Software, and to permit persons to whom the Software is
# furnished to do so, subject to the following conditions:
#
# The above copyright notice and this permission notice shall be included in all
# copies or substantial portions of the Software.
#
# THE SOFTWARE IS PROVIDED "AS IS", WITHOUT WARRANTY OF ANY KIND, EXPRESS OR
# IMPLIED, INCLUDING BUT NOT LIMITED TO THE WARRANTIES OF MERCHANTABILITY,
# FITNESS FOR A PARTICULAR PURPOSE AND NONINFRINGEMENT. IN NO EVENT SHALL THE
# AUTHORS OR COPYRIGHT HOLDERS BE LIABLE FOR ANY CLAIM, DAMAGES OR OTHER
# LIABILITY, WHETHER IN AN ACTION OF CONTRACT, TORT OR OTHERWISE, ARISING FROM,
# OUT OF OR IN CONNECTION WITH THE SOFTWARE OR THE USE OR OTHER DEALINGS IN THE
# SOFTWARE.

"""Sound composer functions.

Helper functions related to the sound composer.
"""

from ._sound_composer_parent import SoundComposerParent
from ._source_control_parent import SourceControlParent, SpectrumSynthesisMethods
from ._source_parent import SourceParent
from .source_audio import SourceAudio
from .source_control_spectrum import SourceControlSpectrum
from .source_control_time import SourceControlTime
from .source_spectrum import SourceSpectrum

__all__ = (
    "SoundComposerParent",
    "SourceParent",
    "SourceControlParent",
    "SpectrumSynthesisMethods",
    "SourceSpectrum",
    "SourceControlSpectrum",
<<<<<<< HEAD
    "SourceAudio",
=======
    "SourceControlTime",
>>>>>>> 4b14ea1d
)<|MERGE_RESOLUTION|>--- conflicted
+++ resolved
@@ -40,9 +40,6 @@
     "SpectrumSynthesisMethods",
     "SourceSpectrum",
     "SourceControlSpectrum",
-<<<<<<< HEAD
     "SourceAudio",
-=======
     "SourceControlTime",
->>>>>>> 4b14ea1d
 )