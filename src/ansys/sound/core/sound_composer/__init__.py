--- conflicted
+++ resolved
@@ -29,11 +29,8 @@
 from ._source_control_parent import SourceControlParent, SpectrumSynthesisMethods
 from ._source_parent import SourceParent
 from .source_audio import SourceAudio
-<<<<<<< HEAD
+from .source_broadband_noise import SourceBroadbandNoise
 from .source_broadband_noise_two_parameters import SourceBroadbandNoiseTwoParameters
-=======
-from .source_broadband_noise import SourceBroadbandNoise
->>>>>>> 3fa7b353
 from .source_control_spectrum import SourceControlSpectrum
 from .source_control_time import SourceControlTime
 from .source_spectrum import SourceSpectrum
@@ -45,12 +42,8 @@
     "SpectrumSynthesisMethods",
     "SourceSpectrum",
     "SourceControlSpectrum",
-<<<<<<< HEAD
+    "SourceBroadbandNoise",
     "SourceBroadbandNoiseTwoParameters",
-    "SourceAudio",
-=======
-    "SourceBroadbandNoise",
->>>>>>> 3fa7b353
     "SourceControlTime",
     "SourceAudio",
 )