# Copyright (C) 2023 - 2024 ANSYS, Inc. and/or its affiliates.
# SPDX-License-Identifier: MIT
#
#
# Permission is hereby granted, free of charge, to any person obtaining a copy
# of this software and associated documentation files (the "Software"), to deal
# in the Software without restriction, including without limitation the rights
# to use, copy, modify, merge, publish, distribute, sublicense, and/or sell
# copies of the Software, and to permit persons to whom the Software is
# furnished to do so, subject to the following conditions:
#
# The above copyright notice and this permission notice shall be included in all
# copies or substantial portions of the Software.
#
# THE SOFTWARE IS PROVIDED "AS IS", WITHOUT WARRANTY OF ANY KIND, EXPRESS OR
# IMPLIED, INCLUDING BUT NOT LIMITED TO THE WARRANTIES OF MERCHANTABILITY,
# FITNESS FOR A PARTICULAR PURPOSE AND NONINFRINGEMENT. IN NO EVENT SHALL THE
# AUTHORS OR COPYRIGHT HOLDERS BE LIABLE FOR ANY CLAIM, DAMAGES OR OTHER
# LIABILITY, WHETHER IN AN ACTION OF CONTRACT, TORT OR OTHERWISE, ARISING FROM,
# OUT OF OR IN CONNECTION WITH THE SOFTWARE OR THE USE OR OTHER DEALINGS IN THE
# SOFTWARE.

"""Helpers to connect to or start a DPF server with the DPF Sound plugin."""

import os
from typing import Any, Optional, Union

from ansys.dpf.core import (
    LicenseContextManager,
    connect_to_server,
    load_library,
    start_local_server,
)


def connect_to_or_start_server(
    port: Optional[int] = None,
    ip: Optional[str] = None,
    ansys_path: Optional[str] = None,
    use_license_context: Optional[bool] = False,
) -> Any:
    r"""Connect to or start a DPF server with the DPF Sound plugin loaded.

    .. note::

        If a port or IP address is set, this method tries to connect to the server specified
        and the ``ansys_path`` parameter is ignored. If no parameters are set, a local server
        from the latest available Ansys installation is started.

    Parameters
    ----------
<<<<<<< HEAD
    port: int, default: None
        Port that the DPF server is listening to.
    ip: str, default: None
=======
    port : str, default: None
        Port that the DPF server is listening on.
    ip : str, default: None
>>>>>>> 0dc73a51
        IP address for the DPF server.
    ansys_path : str, default: None
        Root path for the Ansys installation. For example, ``C:\\Program Files\\ANSYS Inc\\v242``.
        This parameter is ignored if either the port or IP address is set.
    use_license_context : bool, default: False
        Whether to check out the DPF Sound license increment (``avrxp_snd_level1``) before using
        PyAnsys Sound. Checking out the license increment improves performance if you are doing
        multiple calls to DPF Sound operators because they require licensing. This parameter
        can also be used to force check out before running a script when few DPF Sound license
        increments are available. The license is checked in when the server object is deleted.

    Returns
    -------
    Any
        server : server.ServerBase
    """
    # Collect the port to connect to the server
    port_in_env = os.environ.get("ANSRV_DPF_SOUND_PORT")
    if port_in_env is not None:
        port = int(port_in_env)

    connect_kwargs: dict[str, Union[int, str]] = {}
    if port is not None:
        connect_kwargs["port"] = port
    if ip is not None:
        connect_kwargs["ip"] = ip

    # Decide whether we start a local server or a remote server
    full_path_dll = ""
    if len(list(connect_kwargs.keys())) > 0:
        server = connect_to_server(
            **connect_kwargs,
        )
    else:  # pragma: no cover
        server = start_local_server(ansys_path=ansys_path)
        full_path_dll = os.path.join(server.ansys_path, "Acoustics\\SAS\\ads\\")

    required_version = "8.0"
    server.check_version(
        required_version,
        f"The DPF Sound plugin requires DPF Server version {required_version} "
        f"(Ansys 2024 R2) or later. Your version is currently {server.version}.",
    )

    load_library(full_path_dll + "dpf_sound.dll", "dpf_sound", server=server)

    # if required, check out the DPF Sound license once and for all for this session
    lic_context = None
    if use_license_context == True:
        lic_context = LicenseContextManager(increment_name="avrxp_snd_level1", server=server)

    # "attach" the license context to the server as a member so that they have the same
    # life duration
    server.license_context_manager = lic_context

    return server<|MERGE_RESOLUTION|>--- conflicted
+++ resolved
@@ -49,15 +49,9 @@
 
     Parameters
     ----------
-<<<<<<< HEAD
-    port: int, default: None
+    port : int, default: None
         Port that the DPF server is listening to.
-    ip: str, default: None
-=======
-    port : str, default: None
-        Port that the DPF server is listening on.
     ip : str, default: None
->>>>>>> 0dc73a51
         IP address for the DPF server.
     ansys_path : str, default: None
         Root path for the Ansys installation. For example, ``C:\\Program Files\\ANSYS Inc\\v242``.
