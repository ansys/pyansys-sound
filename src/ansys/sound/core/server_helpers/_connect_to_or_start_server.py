--- conflicted
+++ resolved
@@ -74,15 +74,11 @@
 
     Returns
     -------
-<<<<<<< HEAD
-    server : server.ServerBase
+    server_types.InProcessServer | server_types.GrpcServer
+        Server object started or connected to.
     lic_context : LicenseContextManager. Is None if use_license_context is False. Otherwise,
         it is a LicenseContextManager object, and should not be deleted until the end of the part
         of your program which uses PyAnsys Sound.
-=======
-    server_types.InProcessServer | server_types.GrpcServer
-        Server object started or connected to.
->>>>>>> ab2f71d3
     """
     # Collect the port to connect to the server
     port_in_env = os.environ.get("ANSRV_DPF_SOUND_PORT")
