--- conflicted
+++ resolved
@@ -193,13 +193,8 @@
             and window_type != "RECTANGULAR"
         ):
             raise PyAnsysSoundException(
-<<<<<<< HEAD
                 "Invalid window type, accepted values are 'HANNING', 'BLACKMANHARRIS', 'HANN', "
                 "'BLACKMAN','HAMMING', 'KAISER', 'BARTLETT', 'RECTANGULAR'."
-=======
-                "Window type is invalid. Options are 'BARTLETT', 'BLACKMAN', 'BLACKMANHARRIS', \
-                    'HAMMING', ''HANN', 'HANNING', 'KAISER', and 'RECTANGULAR'."
->>>>>>> 2cf17772
             )
 
         self.__window_type = window_type
