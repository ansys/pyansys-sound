--- conflicted
+++ resolved
@@ -85,13 +85,8 @@
 
     @property
     def input_signal(self) -> Field:
-<<<<<<< HEAD
-        """Input signal."""
+        """Input signal as a DPF field."""
         return self.__input_signal
-=======
-        """Input signal as a DPF field."""
-        return self.__input_signal  # pragma: no cover
->>>>>>> 3ed1e679
 
     @input_signal.setter
     def input_signal(self, value: Field):
@@ -100,13 +95,8 @@
 
     @property
     def fft_size(self) -> int:
-<<<<<<< HEAD
-        """FFT size."""
+        """Number of FFT points."""
         return self.__fft_size
-=======
-        """Number of FFT points."""
-        return self.__fft_size  # pragma: no cover
->>>>>>> 3ed1e679
 
     @fft_size.setter
     def fft_size(self, value: int):
@@ -117,17 +107,12 @@
 
     @property
     def window_type(self) -> str:
-<<<<<<< HEAD
-        """Window type."""
-        return self.__window_type
-=======
         """Window type.
 
         Supported options are ``'BARTLETT'``, ``'BLACKMAN'``, ``'BLACKMANHARRIS'``, ``'HAMMING'``,
         ``'HANN'``, ``'KAISER'``, ``'RECTANGULAR'``.
         """
-        return self.__window_type  # pragma: no cover
->>>>>>> 3ed1e679
+        return self.__window_type
 
     # Check supported window types.
     @window_type.setter
@@ -150,13 +135,8 @@
 
     @property
     def window_length(self) -> int:
-<<<<<<< HEAD
-        """Window length."""
+        """Number of window points."""
         return self.__window_length
-=======
-        """Number of window points."""
-        return self.__window_length  # pragma: no cover
->>>>>>> 3ed1e679
 
     @window_length.setter
     def window_length(self, value: int):
@@ -167,13 +147,8 @@
 
     @property
     def overlap(self) -> int:
-<<<<<<< HEAD
-        """Overlap."""
+        """Window overlap in %."""
         return self.__overlap
-=======
-        """Window overlap in %."""
-        return self.__overlap  # pragma: no cover
->>>>>>> 3ed1e679
 
     @overlap.setter
     def overlap(self, value: int):
