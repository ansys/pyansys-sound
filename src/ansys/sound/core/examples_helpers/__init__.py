# Copyright (C) 2023 - 2025 ANSYS, Inc. and/or its affiliates.
# SPDX-License-Identifier: MIT
#
#
# Permission is hereby granted, free of charge, to any person obtaining a copy
# of this software and associated documentation files (the "Software"), to deal
# in the Software without restriction, including without limitation the rights
# to use, copy, modify, merge, publish, distribute, sublicense, and/or sell
# copies of the Software, and to permit persons to whom the Software is
# furnished to do so, subject to the following conditions:
#
# The above copyright notice and this permission notice shall be included in all
# copies or substantial portions of the Software.
#
# THE SOFTWARE IS PROVIDED "AS IS", WITHOUT WARRANTY OF ANY KIND, EXPRESS OR
# IMPLIED, INCLUDING BUT NOT LIMITED TO THE WARRANTIES OF MERCHANTABILITY,
# FITNESS FOR A PARTICULAR PURPOSE AND NONINFRINGEMENT. IN NO EVENT SHALL THE
# AUTHORS OR COPYRIGHT HOLDERS BE LIABLE FOR ANY CLAIM, DAMAGES OR OTHER
# LIABILITY, WHETHER IN AN ACTION OF CONTRACT, TORT OR OTHERWISE, ARISING FROM,
# OUT OF OR IN CONNECTION WITH THE SOFTWARE OR THE USE OR OTHER DEALINGS IN THE
# SOFTWARE.

"""Utilities for managing the PyAnsys Sound example files.

Helper functions for managing the PyAnsys Sound example files.
"""
from .download import (
    download_accel_with_rpm_2_wav,
    download_accel_with_rpm_3_wav,
    download_accel_with_rpm_wav,
    download_aircraft10kHz_wav,
    download_aircraft_wav,
    download_fan_wav,
    download_flute_psd,
    download_flute_wav,
    download_sound_composer_project_whatif,
    download_xtract_demo_signal_1_wav,
    download_xtract_demo_signal_2_wav,
)

__all__ = (
    "download_flute_psd",
    "download_flute_wav",
    "download_accel_with_rpm_wav",
    "download_accel_with_rpm_2_wav",
    "download_accel_with_rpm_3_wav",
    "download_xtract_demo_signal_1_wav",
    "download_xtract_demo_signal_2_wav",
    "download_fan_wav",
    "download_aircraft_wav",
<<<<<<< HEAD
    "download_sound_composer_project_whatif",
=======
    "download_aircraft10kHz_wav",
>>>>>>> b5bbc3e2
)<|MERGE_RESOLUTION|>--- conflicted
+++ resolved
@@ -48,9 +48,6 @@
     "download_xtract_demo_signal_2_wav",
     "download_fan_wav",
     "download_aircraft_wav",
-<<<<<<< HEAD
+    "download_aircraft10kHz_wav",
     "download_sound_composer_project_whatif",
-=======
-    "download_aircraft10kHz_wav",
->>>>>>> b5bbc3e2
 )