# Copyright (C) 2023 - 2024 ANSYS, Inc. and/or its affiliates.
# SPDX-License-Identifier: MIT
#
#
# Permission is hereby granted, free of charge, to any person obtaining a copy
# of this software and associated documentation files (the "Software"), to deal
# in the Software without restriction, including without limitation the rights
# to use, copy, modify, merge, publish, distribute, sublicense, and/or sell
# copies of the Software, and to permit persons to whom the Software is
# furnished to do so, subject to the following conditions:
#
# The above copyright notice and this permission notice shall be included in all
# copies or substantial portions of the Software.
#
# THE SOFTWARE IS PROVIDED "AS IS", WITHOUT WARRANTY OF ANY KIND, EXPRESS OR
# IMPLIED, INCLUDING BUT NOT LIMITED TO THE WARRANTIES OF MERCHANTABILITY,
# FITNESS FOR A PARTICULAR PURPOSE AND NONINFRINGEMENT. IN NO EVENT SHALL THE
# AUTHORS OR COPYRIGHT HOLDERS BE LIABLE FOR ANY CLAIM, DAMAGES OR OTHER
# LIABILITY, WHETHER IN AN ACTION OF CONTRACT, TORT OR OTHERWISE, ARISING FROM,
# OUT OF OR IN CONNECTION WITH THE SOFTWARE OR THE USE OR OTHER DEALINGS IN THE
# SOFTWARE.

"""Utilities for managing the PyAnsys Sound example files.

Helper functions for managing the PyAnsys Sound example files.
"""

from ._get_example_files import (
    get_absolute_path_for_accel_with_rpm_wav,
    get_absolute_path_for_fluctuating_noise_wav,
    get_absolute_path_for_fluctuating_tone_wav,
    get_absolute_path_for_flute2_wav,
    get_absolute_path_for_flute_psd_txt,
    get_absolute_path_for_flute_wav,
    get_absolute_path_for_rough_noise_wav,
    get_absolute_path_for_rough_tone_wav,
    get_absolute_path_for_sharp_noise_wav,
    get_absolute_path_for_sharper_noise_wav,
    get_absolute_path_for_xtract_demo_signal_1_wav,
    get_absolute_path_for_xtract_demo_signal_2_wav,
)
<<<<<<< HEAD

# Set up data directory
USER_DATA_PATH = platformdirs.user_data_dir(appname="ansys_sound_core", appauthor="Ansys")
if not os.path.exists(USER_DATA_PATH):  # pragma: no cover
    os.makedirs(USER_DATA_PATH)

EXAMPLES_PATH = os.path.join(USER_DATA_PATH, "examples")

=======
>>>>>>> d07e4d9a
from .download import (
    download_accel_with_rpm_2_wav,
    download_accel_with_rpm_3_wav,
    download_accel_with_rpm_wav,
    download_flute_2_wav,
    download_flute_psd,
    download_flute_wav,
    download_xtract_demo_signal_1_wav,
    download_xtract_demo_signal_2_wav,
)

__all__ = (
    "get_absolute_path_for_accel_with_rpm_wav",
    "get_absolute_path_for_flute2_wav",
    "get_absolute_path_for_flute_wav",
    "get_absolute_path_for_sharp_noise_wav",
    "get_absolute_path_for_sharper_noise_wav",
    "get_absolute_path_for_rough_noise_wav",
    "get_absolute_path_for_rough_tone_wav",
    "get_absolute_path_for_fluctuating_noise_wav",
    "get_absolute_path_for_fluctuating_tone_wav",
    "get_absolute_path_for_xtract_demo_signal_1_wav",
    "get_absolute_path_for_xtract_demo_signal_2_wav",
    "get_absolute_path_for_flute_psd_txt",
    "download_flute_psd",
    "download_flute_wav",
    "download_flute_2_wav",
    "download_accel_with_rpm_wav",
    "download_accel_with_rpm_2_wav",
    "download_accel_with_rpm_3_wav",
    "download_xtract_demo_signal_1_wav",
    "download_xtract_demo_signal_2_wav",
)<|MERGE_RESOLUTION|>--- conflicted
+++ resolved
@@ -39,17 +39,7 @@
     get_absolute_path_for_xtract_demo_signal_1_wav,
     get_absolute_path_for_xtract_demo_signal_2_wav,
 )
-<<<<<<< HEAD
 
-# Set up data directory
-USER_DATA_PATH = platformdirs.user_data_dir(appname="ansys_sound_core", appauthor="Ansys")
-if not os.path.exists(USER_DATA_PATH):  # pragma: no cover
-    os.makedirs(USER_DATA_PATH)
-
-EXAMPLES_PATH = os.path.join(USER_DATA_PATH, "examples")
-
-=======
->>>>>>> d07e4d9a
 from .download import (
     download_accel_with_rpm_2_wav,
     download_accel_with_rpm_3_wav,
