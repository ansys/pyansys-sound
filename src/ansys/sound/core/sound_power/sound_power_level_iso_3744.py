--- conflicted
+++ resolved
@@ -57,33 +57,18 @@
         surface_shape : str, default: 'Hemisphere'
             Shape of measurement surface. Available options are 'Hemisphere' (default) and
             'Half-hemisphere'.
-<<<<<<< HEAD
-        surface_radius: float, default: 1.0
+        surface_radius : float, default: 1.0
             Radius in m of the hemisphere or half-hemisphere measurement surface.
             By default, 1.0 meter.
-        K1: float, default: 0.0
+        K1 : float, default: 0.0
             Background noise correction K1 in dB (section 8.2.3 of ISO 3744).
             By default, 0.0 dB.
-        K2: float, default: 0.0
+        K2 : float, default: 0.0
             Environmental correction K2 in dB (Annex A of ISO 3744). By default, 0.0 dB.
-        C1: float, default: 0.0
+        C1 : float, default: 0.0
             Meteorological reference quantity correction C1 in dB (Annex G of ISO 3744).
             By default, 0.0 dB.
-        C2: float, default: 0.0
-=======
-        surface_radius : float, default: 1
-            Radius in m of the hemisphere or half-hemisphere measurement surface.
-            By default, 1 meter.
-        K1 : float, default: 0
-            Background noise correction K1 in dB (section 8.2.3 of ISO 3744).
-            By default, 0 dB.
-        K2 : float, default: 0
-            Environmental correction K2 in dB (Annex A of ISO 3744). By default, 0 dB.
-        C1 : float, default: 0
-            Meteorological reference quantity correction C1 in dB (Annex G of ISO 3744).
-            By default, 0 dB.
-        C2 : float, default: 0
->>>>>>> 0dc73a51
+        C2 : float, default: 0.0
             Meteorological radiation impedance correction C2 in dB (Annex G of ISO 3744).
             By default, 0.0 dB.
         """
