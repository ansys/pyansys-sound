# Copyright (C) 2023 - 2025 ANSYS, Inc. and/or its affiliates.
# SPDX-License-Identifier: MIT
#
#
# Permission is hereby granted, free of charge, to any person obtaining a copy
# of this software and associated documentation files (the "Software"), to deal
# in the Software without restriction, including without limitation the rights
# to use, copy, modify, merge, publish, distribute, sublicense, and/or sell
# copies of the Software, and to permit persons to whom the Software is
# furnished to do so, subject to the following conditions:
#
# The above copyright notice and this permission notice shall be included in all
# copies or substantial portions of the Software.
#
# THE SOFTWARE IS PROVIDED "AS IS", WITHOUT WARRANTY OF ANY KIND, EXPRESS OR
# IMPLIED, INCLUDING BUT NOT LIMITED TO THE WARRANTIES OF MERCHANTABILITY,
# FITNESS FOR A PARTICULAR PURPOSE AND NONINFRINGEMENT. IN NO EVENT SHALL THE
# AUTHORS OR COPYRIGHT HOLDERS BE LIABLE FOR ANY CLAIM, DAMAGES OR OTHER
# LIABILITY, WHETHER IN AN ACTION OF CONTRACT, TORT OR OTHERWISE, ARISING FROM,
# OUT OF OR IN CONNECTION WITH THE SOFTWARE OR THE USE OR OTHER DEALINGS IN THE
# SOFTWARE.

"""Psychoacoustics functions.

Helper functions related to the computation of psychoacoustics indicators.
"""

from ._psychoacoustics_parent import PsychoacousticsParent
from .fluctuation_strength import FluctuationStrength
from .loudness_iso_532_1_stationary import LoudnessISO532_1_Stationary
from .loudness_iso_532_1_time_varying import LoudnessISO532_1_TimeVarying
from .prominence_ratio import ProminenceRatio
from .roughness import Roughness
from .sharpness import Sharpness
from .spectral_centroid import SpectralCentroid
from .tonality_din_45681 import TonalityDIN45681
from .tonality_ecma_418_2 import TonalityECMA418_2
from .tone_to_noise_ratio import ToneToNoiseRatio
from .tone_to_noise_ratio_for_orders import ToneToNoiseRatioForOrdersOverTime

__all__ = (
    "PsychoacousticsParent",
    "LoudnessISO532_1_Stationary",
    "LoudnessISO532_1_TimeVarying",
    "ProminenceRatio",
    "ToneToNoiseRatio",
    "Sharpness",
    "Roughness",
    "FluctuationStrength",
    "TonalityDIN45681",
    "SpectralCentroid",
<<<<<<< HEAD
    "TonalityECMA418_2",
=======
    "ToneToNoiseRatioForOrdersOverTime",
>>>>>>> 41782d68
)<|MERGE_RESOLUTION|>--- conflicted
+++ resolved
@@ -49,9 +49,6 @@
     "FluctuationStrength",
     "TonalityDIN45681",
     "SpectralCentroid",
-<<<<<<< HEAD
     "TonalityECMA418_2",
-=======
     "ToneToNoiseRatioForOrdersOverTime",
->>>>>>> 41782d68
 )