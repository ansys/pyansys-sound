# Copyright (C) 2023 - 2024 ANSYS, Inc. and/or its affiliates.
# SPDX-License-Identifier: MIT
#
#
# Permission is hereby granted, free of charge, to any person obtaining a copy
# of this software and associated documentation files (the "Software"), to deal
# in the Software without restriction, including without limitation the rights
# to use, copy, modify, merge, publish, distribute, sublicense, and/or sell
# copies of the Software, and to permit persons to whom the Software is
# furnished to do so, subject to the following conditions:
#
# The above copyright notice and this permission notice shall be included in all
# copies or substantial portions of the Software.
#
# THE SOFTWARE IS PROVIDED "AS IS", WITHOUT WARRANTY OF ANY KIND, EXPRESS OR
# IMPLIED, INCLUDING BUT NOT LIMITED TO THE WARRANTIES OF MERCHANTABILITY,
# FITNESS FOR A PARTICULAR PURPOSE AND NONINFRINGEMENT. IN NO EVENT SHALL THE
# AUTHORS OR COPYRIGHT HOLDERS BE LIABLE FOR ANY CLAIM, DAMAGES OR OTHER
# LIABILITY, WHETHER IN AN ACTION OF CONTRACT, TORT OR OTHERWISE, ARISING FROM,
# OUT OF OR IN CONNECTION WITH THE SOFTWARE OR THE USE OR OTHER DEALINGS IN THE
# SOFTWARE.

"""Computes the ECMA 418-1/ISO 7779 tone-to-noise ratio (TNR)."""
from math import log10
import warnings

from ansys.dpf.core import Field, GenericDataContainer, Operator
import matplotlib.pyplot as plt
import numpy as np
from numpy import typing as npt

from . import PsychoacousticsParent
from .._pyansys_sound import PyAnsysSoundException, PyAnsysSoundWarning


class ToneToNoiseRatio(PsychoacousticsParent):
    """Computes ECMA 418-1/ISO 7779 tone-to-noise ratio (TNR).

    This class computes the TNR on a power spectral density (PSD)
    following the ECMA 418-1 and ISO 7779 standards.
    """

    def __init__(self, psd: Field = None, frequency_list: list = None):
        """Create a ``ToneToNoiseRatio`` object.

        Parameters
        ----------
        psd: Field
            PSD of the signal to compute TNR on as a DPF field.
            The PSD field has the following characteristics:

            - num_entities = 1
            - location = "TimeFreq_sets"
            - data: Vector of amplitude values in unit^2/Hz
            - time_freq_support: Vector of regularly spaced frequencies in Hz associated with
              amplitude values (from 0 Hz to the maximum frequency)
            - unit = "<unit>^2/Hz" (where <unit> is Pa for example)

            You can use the ``ansys.dpf.core.fields_factory.create_scalar_field()`` function
            to create the field.

        frequency_list: list, default: None
            List of the frequencies in Hz of the tones (peaks in the spectrum) for which
            to calculate the TNR. The default is ``None``, in which case a peak detection
            method is applied to automatically find the tones in the input spectrum. Then,
            the TNR is calculated for each detected tone.
        """
        super().__init__()
        self.psd = psd  # uses the setter
        self.frequency_list = frequency_list  # uses the setter
        self.__operator = Operator("compute_TNR")

    @property
    def psd(self):
        """Power spectral density."""
        return self.__psd  # pragma: no cover

    @psd.setter
    def psd(self, psd: Field):
        """Set the PSD.

        Parameters
        -------
        psd: Field
            PSD of the signal to compute TNR on as a DPF field.
            The PSD field has the following characteristics:

            - num_entities = 1
            - location = "TimeFreq_sets"
            - data: vector of amplitude values in unit^2/Hz
            - time_freq_support: Vector of regularly spaced frequencies in Hz associated with
              amplitude values (from 0 Hz to the maximum frequency)
            - unit = "<unit>^2/Hz" (where <unit> is Pa for example)

            You can use the ``ansys.dpf.core.fields_factory.create_scalar_field()`` function
            to create the field.
        """
        self.__psd = psd

    @psd.getter
    def psd(self) -> Field:
        """Power spectral density.

        Returns
        -------
        Field
            PSD of the signal to compute TNR on as a DPF field.
        """
        return self.__psd

    @property
    def frequency_list(self):
        """Frequency list."""
        return self.__frequency_list  # pragma: no cover

    @frequency_list.setter
    def frequency_list(self, frequency_list: list):
        """Set the frequency list.

        Parameters
        -------
        frequency_list: list
            List of the frequencies in Hz of the tones (peaks in the spectrum)
            to calculate the TNR on. If this input is empty (not specified), a peak
            detection method is applied to automatically find the tones in the input
            spectrum. Then, the TNR is calculated for each detected tone.
        """
        self.__frequency_list = frequency_list

    @frequency_list.getter
    def frequency_list(self) -> list:
        """Get a list of the frequencies in Hz of the tones to calculate TNR for.

        Returns
        -------
        list
            Frequencies in Hz of the tones (peaks in the spectrum) to calculate TNR for.
        """
        return self.__frequency_list

    def process(self):
        """Compute the TNR.

        This method calls the appropriate DPF Sound operator to compute the TNR on the PSD.
        """
        if self.__psd == None:
            raise PyAnsysSoundException(
                "No PSD found for TNR computation. Use 'ToneToNoiseRatio.psd'."
            )

        self.__operator.connect(0, self.psd)

        # optional parameter: frequency list
        if self.frequency_list != None:
            # Convert to floats (in case integers were provided)
            frequency_list = list(np.float64(self.frequency_list))
            self.__operator.connect(1, frequency_list)

        # Runs the operator
        self.__operator.run()

        # Stores outputs in the tuple variable
        self._output = self.__operator.get_output(0, "generic_data_container")

    def get_output(self) -> GenericDataContainer:
        """Get TBR data in a tuple as a generic data container.

        Returns
        -------
        GenericDataContainer
            TNR data as a generic data container.
        """
        if self._output == None:
            warnings.warn(
                PyAnsysSoundWarning(
<<<<<<< HEAD
                    "Output is not processed yet. Use the 'ToneToNoiseRatio.process()' method."
=======
                    "Output is not processed yet. \
                        Use the 'ToneToNoiseRatio.process()' method."
>>>>>>> 2cf17772
                )
            )

        return self._output

    def get_output_as_nparray(self) -> tuple[npt.ArrayLike] | None:
        """Get TNR data in a tuple as a NumPy array.

        Returns
        -------
        tuple
            First element is the vector of peaks' frequencies in Hz.

            Second element is the vector of peaks' TNR values in dB.

            Third element is the vector of peaks' level values in dBSPL.

            Fourth element is the vector of peaks' lower frequency limits in Hz.

            Fifth element is the vector of peaks' higher frequency limits in Hz.

            Sixth element is the maximum TNR value, in dB.

            Note: The first five elements are vectors of the same length. The sixth
            element is a float.
        """
        tnr_container = self.get_output()
        if tnr_container == None:
            return None

        return (
            np.copy(tnr_container.get_property("frequency_Hz").data),
            np.copy(tnr_container.get_property("TNR_dB").data),
            np.copy(tnr_container.get_property("level_dB").data),
            np.copy(tnr_container.get_property("bandwidth_lower_Hz").data),
            np.copy(tnr_container.get_property("bandwidth_higher_Hz").data),
            np.copy(tnr_container.get_property("TNR_max")),
        )

    def get_nb_tones(self) -> int:
        """Get the number of tones.

        Returns
        -------
        int
            Number of tones.
        """
        if self.get_output() == None:
            raise PyAnsysSoundException(
                "Output is not processed yet. Use the 'ToneToNoiseRatio.process()' method."
            )

        return len(self.get_output_as_nparray()[0])

    def get_peaks_frequencies(self) -> npt.ArrayLike:
        """Get the vector of the peaks' frequencies in Hz.

        Returns
        -------
        numpy.ndarray
            Vector of the peaks' frequencies in Hz.
        """
        if self.get_output_as_nparray() == None:
            return None

        return self.get_output_as_nparray()[0]

    def get_TNR_values(self) -> npt.ArrayLike:
        """Get the vector of the peaks' TNR values in dB.

        Returns
        -------
        numpy.ndarray
            Vector of the peaks' TNR values in dB.
        """
        if self.get_output_as_nparray() == None:
            return None

        return self.get_output_as_nparray()[1]

    def get_peaks_levels(self) -> npt.ArrayLike:
        """Get the vector of the peaks' level values in dBSPL.

        Returns
        -------
        numpy.ndarray
            Vector of the peaks' level values in dBSPL.
        """
        if self.get_output_as_nparray() == None:
            return None

        return self.get_output_as_nparray()[2]

    def get_peaks_low_frequencies(self) -> npt.ArrayLike:
        """Get the vector of the peaks' lower-frequency limits in Hz.

        Returns
        -------
        numpy.ndarray
            Vector of the peaks' lower-frequency limits in Hz.
        """
        if self.get_output_as_nparray() == None:
            return None

        return self.get_output_as_nparray()[3]

    def get_peaks_high_frequencies(self) -> npt.ArrayLike:
        """Get the vector of the peaks' higher-frequency limits in Hz.

        Returns
        -------
        numpy.ndarray
            Vector of the peaks' higher-frequency limits in Hz.
        """
        if self.get_output_as_nparray() == None:
            return None

        return self.get_output_as_nparray()[4]

    def get_max_TNR_value(self) -> float:
        """Get the maximum TNR value in dB.

        Returns
        -------
        float
            Maximum TNR value in dB.
        """
        if self.get_output_as_nparray() == None:
            return None

        return self.get_output_as_nparray()[5]

    def get_single_tone_info(self, tone_index: int) -> tuple[float]:
        """Get the TNR information for a tone.

        Parameters
        ----------
        tone_index: int
            Index of the tone.

        Returns
        -------
        tuple[float]
            First element is the peak's frequency in Hz.

            Second element is the TNR value in dB.

            Third element is the peak's level value in dBSPL.

            Fourth element is the peak's lower frequency limit in Hz.

            Fifth element is the peak's higher frequency limit in Hz.
        """
        nb_tones = self.get_nb_tones()
        if nb_tones == 0:
            raise PyAnsysSoundException("No peak is detected.")

        if not (0 <= tone_index < nb_tones):
            raise PyAnsysSoundException(
                f"Tone index is out of bound. It must be between 0 and {nb_tones - 1}."
            )

        return (
            self.get_peaks_frequencies()[tone_index],
            self.get_TNR_values()[tone_index],
            self.get_peaks_levels()[tone_index],
            self.get_peaks_low_frequencies()[tone_index],
            self.get_peaks_high_frequencies()[tone_index],
        )

    def get_reference_curve(self) -> npt.ArrayLike:
        """Get the reference curve to compare the TNR with.

        Returns
        -------
        numpy.ndarray
            Reference curve to compare the TNR with as defined in the
            ECMA 418-1 and ISO 7779 standards.
            If TNR is higher, then the tone is prominent.
        """
        if self.__psd == None:
            raise PyAnsysSoundException("No PSD set. Use 'ToneToNoiseRatio.psd'.")

        all_frequencies = self.__psd.time_freq_support.time_frequencies.data
        curve_length = len(all_frequencies)
        ref_curve = np.ndarray(curve_length)

        for index in range(curve_length):
            current_frequency = all_frequencies[index]
            if current_frequency < 89.1:
                ref_curve[index] = 0

            elif current_frequency < 1000:
                ref_curve[index] = 8 + 8.33 * log10(1000 / current_frequency)

            elif current_frequency < 11220:
                ref_curve[index] = 8

            else:
                ref_curve[index] = 0

        return ref_curve

    def plot(self):
        """Plot the TNR for all identified peaks, along with the reference curve."""
        if self._output == None:
            raise PyAnsysSoundException(
                "Output is not processed yet. Use the 'ToneToNoiseRatio.process()' method."
            )

        tones_frequencies = self.get_peaks_frequencies()
        TNR_values = self.get_TNR_values()

        all_frequencies = np.copy(self.__psd.time_freq_support.time_frequencies.data)

        # Cut both curves at 11220 Hz,
        # which is the maximum frequency for which the reference curve is defined
        max_index = np.min(np.where(all_frequencies > 11220)) + 1
        all_frequencies = all_frequencies[:max_index]

        final_curve_length = len(all_frequencies)
        TNR_final_curve = np.ndarray(final_curve_length)
        TNR_final_curve.fill(0)

        # for each tone:
        # - find its corresponding index in all_frequencies
        # - replace this index in TNR_final_curve by corresponding TNR value
        for tone_index in range(self.get_nb_tones()):
            frequency = tones_frequencies[tone_index]
            tnr_value = TNR_values[tone_index]
            for index in range(final_curve_length):
                if abs(all_frequencies[index] - frequency) / frequency < 1.0e-3:
                    TNR_final_curve[index] = tnr_value
                    break

        # Plot
        plt.plot(all_frequencies, TNR_final_curve, color="blue", label="TNR")
        plt.plot(
            all_frequencies,
            self.get_reference_curve()[:max_index],
            color="black",
            label="Reference curve",
        )

        plt.legend()
        plt.title("Tone-to-noise ratio")
        plt.xlabel("Frequency (Hz)")
        plt.ylabel("TNR (dB)")
        plt.grid(True)
        plt.show()<|MERGE_RESOLUTION|>--- conflicted
+++ resolved
@@ -173,12 +173,7 @@
         if self._output == None:
             warnings.warn(
                 PyAnsysSoundWarning(
-<<<<<<< HEAD
                     "Output is not processed yet. Use the 'ToneToNoiseRatio.process()' method."
-=======
-                    "Output is not processed yet. \
-                        Use the 'ToneToNoiseRatio.process()' method."
->>>>>>> 2cf17772
                 )
             )
 
