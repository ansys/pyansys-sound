# Copyright (C) 2023 - 2025 ANSYS, Inc. and/or its affiliates.
# SPDX-License-Identifier: MIT
#
#
# Permission is hereby granted, free of charge, to any person obtaining a copy
# of this software and associated documentation files (the "Software"), to deal
# in the Software without restriction, including without limitation the rights
# to use, copy, modify, merge, publish, distribute, sublicense, and/or sell
# copies of the Software, and to permit persons to whom the Software is
# furnished to do so, subject to the following conditions:
#
# The above copyright notice and this permission notice shall be included in all
# copies or substantial portions of the Software.
#
# THE SOFTWARE IS PROVIDED "AS IS", WITHOUT WARRANTY OF ANY KIND, EXPRESS OR
# IMPLIED, INCLUDING BUT NOT LIMITED TO THE WARRANTIES OF MERCHANTABILITY,
# FITNESS FOR A PARTICULAR PURPOSE AND NONINFRINGEMENT. IN NO EVENT SHALL THE
# AUTHORS OR COPYRIGHT HOLDERS BE LIABLE FOR ANY CLAIM, DAMAGES OR OTHER
# LIABILITY, WHETHER IN AN ACTION OF CONTRACT, TORT OR OTHERWISE, ARISING FROM,
# OUT OF OR IN CONNECTION WITH THE SOFTWARE OR THE USE OR OTHER DEALINGS IN THE
# SOFTWARE.

"""Computes DIN 45681 tonality."""
import warnings

from ansys.dpf.core import Field, GenericDataContainersCollection, Operator, types
import matplotlib.pyplot as plt
import numpy as np

from . import PsychoacousticsParent
from .._pyansys_sound import PyAnsysSoundException, PyAnsysSoundWarning

# Name of the DPF Sound operator used in this module.
ID_COMPUTE_TONALITY_DIN_45681 = "compute_tonality_din45681"

TONE_TYPES = ("", "FG")


class TonalityDIN45681(PsychoacousticsParent):
    """Computes DIN 45681 tonality.

    This class is used to compute the tonality (mean difference) and tonal adjustment of
    a signal following the DIN 45681 standard.
    """

    def __init__(self, signal: Field = None, window_length: float = 3.0, overlap: float = 0.0):
        """Class instantiation takes the following parameters.

        Parameters
        ----------
        signal: Field, default: None
            Signal in Pa on which to calculate the tonality.
        window_length: float, default: 3.0
            Length, in s, of each slice of the signal used to calculate an average spectrum.
        overlap: float, default: 0.0
            Overlap, in %, between two successive slices of the signal.

        For more information about the parameters, please refer to Ansys Sound SAS' user guide.
        """
        super().__init__()
        self.signal = signal
        self.window_length = window_length
        self.overlap = overlap
        self.__operator = Operator(ID_COMPUTE_TONALITY_DIN_45681)

    def __str__(self):
        """Return the string representation of the object."""
        return (
            f"{__class__.__name__} object.\n"
            "Data\n"
            f'\tSignal name: "{self.signal.name}"\n'
            f"\tWindow length: {self.window_length} s\n"
            f"\tOverlap: {self.overlap} %\n"
            f"Mean tonality (difference DL): "
            f"{self.get_mean_difference():.1f} (+/-{self.get_uncertainty():.1f}) dB\n"
            f"Tonal adjustment Kt: {self.get_tonal_adjustment():.0f} dB"
        )

    @property
    def signal(self) -> Field:
        """Signal in Pa. Default is None."""
        return self.__signal

    @signal.setter
    def signal(self, signal: Field):
        """Set signal."""
        if not (isinstance(signal, Field) or signal is None):
            raise PyAnsysSoundException("Signal must be specified as a DPF field.")
        self.__signal = signal

    @property
    def window_length(self) -> float:
        """Length, in s, of a slice of the signal used to compute each spectrum.

        Default is 3.0 s.
        """
        return self.__window_length

    @window_length.setter
    def window_length(self, window_length: float):
        """Set window length, in s."""
        if window_length <= 0.0:
            raise PyAnsysSoundException("Window length must be strictly positive.")
        self.__window_length = window_length

    @property
    def overlap(self) -> float:
        """Overlap, in %, between two consecutive slices of the signal. Default is 0.0 %."""
        return self.__overlap

    @overlap.setter
    def overlap(self, overlap: float):
        """Set overlap, in %."""
        if not (0.0 <= overlap < 100.0):
            raise PyAnsysSoundException(
                "Overlap must be positive and strictly smaller than 100.0 %."
            )
        self.__overlap = overlap

    def process(self):
        """Compute the DIN 45681 tonality.

        This method calls the appropriate DPF Sound operator.
        """
        if self.signal == None:
            raise PyAnsysSoundException(
                f"No input signal defined. Use `{__class__.__name__}.signal`."
            )

        # Connect the operator input(s).
        self.__operator.connect(0, self.signal)
        self.__operator.connect(1, self.window_length)
        self.__operator.connect(2, self.overlap)

        # Run the operator.
        self.__operator.run()

        # Store the operator outputs in a tuple.
        self._output = (
            self.__operator.get_output(0, types.double),
            self.__operator.get_output(1, types.double),
            self.__operator.get_output(2, types.double),
            self.__operator.get_output(3, types.field),
            self.__operator.get_output(4, types.field),
            self.__operator.get_output(5, types.field),
            self.__operator.get_output(6, types.field),
            self.__operator.get_output(7, GenericDataContainersCollection),
        )

    def get_output(self) -> tuple:
        """Get the DIN 45681 tonality data, in a tuple containing data of various types.

        Returns
        -------
        tuple
<<<<<<< HEAD
            First element (float): DIN 45681 tonality (mean difference DL), in dB.

            Second element (float): DIN 45681 tonality uncertainty, in dB.

            Third element (float): DIN 45681 tonal adjustment Kt, in dB.

            Fourth element (Field): DIN 45681 tonality over time
            (decisive difference DLj), in dB.

            Fifth element (Field):e DIN 45681 tonality uncertainty over time, in dB.

            Sixth element (Field): DIN 45681 decisive frequency over time, in Hz.

            Seventh element (Field): DIN 45681 tonal adjustment Kt over time, in dB.

            Eighth element (GenericDataContainer): DIN 45681 tonality details (individual
            tone data for each spectrum).
=======
            -   First element (float) is the DIN 45681 tonality (mean difference DL), in dB.

            -   Second element (float) is the DIN 45681 tonality uncertainty, in dB.

            -   Third element (float) is the DIN 45681 tonal adjustment Kt, in dB.

            -   Fourth element (Field) is the DIN 45681 tonality over time
                (decisive difference DLj), in dB.

            -   Fifth element (Field) is the DIN 45681 tonality uncertainty over time, in dB.

            -   Sixth element (Field) is the DIN 45681 decisive frequency over time, in Hz.

            -   Seventh element (Field) is the DIN 45681 tonal adjustment Kt over time, in dB.

            -   Eighth element (GenericDataContainer) is the DIN 45681 tonality details (individual
                tone data for each spectrum).
>>>>>>> b4b3fc57
        """
        if self._output == None:
            warnings.warn(
                PyAnsysSoundWarning(
                    f"Output is not processed yet. "
                    f"Use the `{__class__.__name__}.process()` method."
                )
            )

        return self._output

    def get_output_as_nparray(self) -> tuple[np.ndarray]:
        """Get the DIN 45681 tonality data, in a tuple of NumPy arrays.

        Returns
        -------
        tuple[numpy.ndarray]
<<<<<<< HEAD
            First element: DIN 45681 tonality (mean difference DL), in dB.

            Second element: DIN 45681 tonality uncertainty, in dB.

            Third element: DIN 45681 tonal adjustment Kt, in dB.

            Fourth element: DIN 45681 tonality over time (decisive difference DLj), in dB.

            Fifth element: DIN 45681 tonality uncertainty over time, in dB.

            Sixth element: DIN 45681 decisive frequency over time, in Hz.

            Seventh element: DIN 45681 tonal adjustment Kt over time, in dB.

            Eighth element: time scale, in s.
=======
            -   First element is the DIN 45681 tonality (mean difference DL), in dB.

            -   Second element is the DIN 45681 tonality uncertainty, in dB.

            -   Third element is the DIN 45681 tonal adjustment Kt, in dB.

            -   Fourth element is the DIN 45681 tonality over time (decisive difference DLj), in dB.

            -   Fifth element is the DIN 45681 tonality uncertainty over time, in dB.

            -   Sixth element is the DIN 45681 decisive frequency over time, in Hz.

            -   Seventh element is the DIN 45681 tonal adjustment Kt over time, in dB.

            -   Eighth element is the time scale, in s.
>>>>>>> b4b3fc57
        """
        output = self.get_output()

        if output == None:
            return (
                np.nan,
                np.nan,
                np.nan,
                np.array([]),
                np.array([]),
                np.array([]),
                np.array([]),
                np.array([]),
            )

        return (
            np.array(output[0]),
            np.array(output[1]),
            np.array(output[2]),
            np.array(output[3].data),
            np.array(output[4].data),
            np.array(output[5].data),
            np.array(output[6].data),
            np.array(output[3].time_freq_support.time_frequencies.data),
        )

    def get_mean_difference(self) -> float:
        """Get the DIN 45681 tonality (mean difference DL), in dB.

        Returns
        -------
        float
            Mean difference DL in dB.
        """
        return self.get_output()[0]

    def get_uncertainty(self) -> float:
        """Get the DIN 45681 uncertainty, in dB.

        Returns
        -------
        float
            Uncertainty in dB.
        """
        return self.get_output()[1]

    def get_tonal_adjustment(self) -> float:
        """Get the DIN 45681 tonal adjustment, in dB.

        Returns
        -------
        float
            Tonal adjustment Kt, in dB.
        """
        return self.get_output()[2]

    def get_decisive_difference_over_time(self) -> np.ndarray:
        """Get the DIN 45681 decisive difference DLj, in dB over time.

        Returns
        -------
        numpy.ndarray
            Decisive difference DLj, in dB over time.
        """
        return self.get_output_as_nparray()[3]

    def get_uncertainty_over_time(self) -> np.ndarray:
        """Get the DIN 45681 decisive difference uncertainty, in dB over time.

        Returns
        -------
        numpy.ndarray
            Decisive difference uncertainty, in dB over time.
        """
        return self.get_output_as_nparray()[4]

    def get_decisive_frequency_over_time(self) -> np.ndarray:
        """Get the DIN 45681 decisive frequency, in Hz over time.

        Returns
        -------
        numpy.ndarray
            Decisive frequency, in Hz over time.
        """
        return self.get_output_as_nparray()[5]

    def get_tonal_adjustment_over_time(self) -> np.ndarray:
        """Get the DIN 45681 tonal adjustment Kt, in dB over time.

        Returns
        -------
        numpy.ndarray
            Tonal adjustment Kt, in dB over time.
        """
        return self.get_output_as_nparray()[6]

    def get_time_scale(self) -> np.ndarray:
        """Get the DIN 45681 time scale, in s.

        Returns
        -------
        numpy.ndarray
            Time vector, in seconds, of the DIN 45681 parameters over time
            (decisive difference, uncertainty, and tonal adjustment).
        """
        return self.get_output_as_nparray()[7]

    def get_spectrum_number(self) -> int:
        """Get the number of spectra.

        Returns the number of analyzed spectra, that is, the number of computation time steps.

        Returns
        -------
        int
            Number of spectra.
        """
        return len(self.get_output()[3])

    def get_spectrum_details(self, spectrum_index: int) -> tuple[float]:
        """Get the spectrum data for a specific spectrum.

        Returns the data (decisive difference, uncertainty, and decisive frequency) corresponding
        to a specific spectrum (time step).

        Parameters
        ----------
        spectrum_index: int
            Index of the spectrum. The index is 0-based.

        Returns
        -------
        tuple[float]
            -   First element is the decisive difference DLj in dB.

            -   Second element is the uncertainty in dB.

            -   Third element is the decisive frequency in Hz.
        """
        # Check validity of the input spectrum index.
        self.__check_spectrum_index(spectrum_index)

        return (
            self.get_output_as_nparray()[3][spectrum_index],
            self.get_output_as_nparray()[4][spectrum_index],
            self.get_output_as_nparray()[5][spectrum_index],
        )

    def get_tone_number(self, spectrum_index: int) -> int:
        """Get the number of tones for a specific spectrum.

        Returns the number of tones detected in a specific spectrum (specific time step).

        Parameters
        ----------
        spectrum_index: int
            Index of the spectrum where the tone was detected. The index is 0-based.

        Returns
        -------
        int
            Number of tones detected in this spectrum.
        """
        # Check validity of the input spectrum index.
        self.__check_spectrum_index(spectrum_index)

        # Extract collection.
        collection = self.get_output()[7]
        # Extract spectrum tones' data from collection, as a GenericDataContainer.
        spectrum = collection.get_entry(spectrum_index)

        return len(spectrum.get_property("differences"))

    def get_tone_details(self, spectrum_index: int, tone_index: int) -> tuple:
        """Get the tone data, for a specific spectrum.

        Returns all data associated with a specific detected tone, in a specific spectrum
        (specific time step).

        Parameters
        ----------
        spectrum_index: int
            Index of the spectrum where the tone was detected. The index is 0-based.
        tone_index: int
            Index of the tone whose details are requested. The index is 0-based.

        Returns
        -------
        tuple
            -   First element (float) is the decisive difference DLj in dB.

            -   Second element (float) is the uncertainty, in dB.

            -   Third element (float) is the decisive frequency, in Hz.

            -   Fourth element (str) is the tone type ('' for individual tones, or 'FG' for groups
                of tones).

            -   Fifth element (float) is the critical band lower limit, in Hz.

            -   Sixth element (float) is the critical band upper limit, in Hz.

            -   Seventh element (float) is the mean narrow-band masking noise level Ls, in dBA.

            -   Eighth element (float) is the tone level Lt, in dBA.

            -   Ninth element (float) is the masking noise level Lg, in dBA.

            -   Tenth element (float) is the masking index av, in dB.
        """
        # Check validities of input indexes.
        self.__check_spectrum_index(spectrum_index)

        if tone_index >= self.get_tone_number(spectrum_index):
            raise PyAnsysSoundException(
                f"Tone index {tone_index} is out of bounds "
                f"(total tone count in specified spectrum is {self.get_spectrum_number()})."
            )

        # Extract collection.
        collection = self.get_output()[7]
        # Extract spectrum tones' data from collection, as a GenericDataContainer.
        spectrum = collection.get_entry(spectrum_index)

        return (
            spectrum.get_property("differences").data[tone_index],
            spectrum.get_property("uncertainties").data[tone_index],
            spectrum.get_property("frequencies").data[tone_index],
            TONE_TYPES[int(spectrum.get_property("types").data[tone_index])],
            spectrum.get_property("critical_band_lower_limits").data[tone_index],
            spectrum.get_property("critical_band_upper_limits").data[tone_index],
            spectrum.get_property("mean_narrowband_masking_noise_levels").data[tone_index],
            spectrum.get_property("tone_levels").data[tone_index],
            spectrum.get_property("masking_noise_levels").data[tone_index],
            spectrum.get_property("masking_indices").data[tone_index],
        )

    def plot(self):
        """Plot the DIN 45681's decisive difference and frequency, and tonal adjustment, over time.

        This method displays in a new figure the decisive difference DLj in dB, the
        decisive frequency in Hz, and the tonal adjustment Kt in dB, over time.
        """
        if self._output == None:
            raise PyAnsysSoundException(
                f"Output is not processed yet. Use the `{__class__.__name__}.process()` method."
            )

        # Get data to plot
        decisive_difference_over_time = self.get_decisive_difference_over_time()
        decisive_frequency_over_time = self.get_decisive_frequency_over_time()
        tonal_adjustment_over_time = self.get_tonal_adjustment_over_time()
        time_scale = self.get_time_scale()

        # Plot DIN 45681 parameters over time.
        _, axes = plt.subplots(3, 1, sharex=True)
        axes[0].plot(time_scale, decisive_difference_over_time)
        axes[0].set_title("DIN45681 decisive difference")
        axes[0].set_ylabel(r"$\mathregular{\Delta L_j}$ (dB)")
        axes[0].grid(True)

        axes[1].plot(time_scale, decisive_frequency_over_time)
        axes[1].set_title("DIN45681 decisive frequency")
        axes[1].set_ylabel(r"$\mathregular{f_T}$ (Hz)")
        axes[1].grid(True)

        axes[2].plot(time_scale, tonal_adjustment_over_time)
        axes[2].set_title("DIN45681 tonal adjustment")
        axes[2].set_xlabel("Time (s)")
        axes[2].set_ylabel(r"$\mathregular{K_T}$ (dB)")
        axes[2].grid(True)

        plt.tight_layout()
        plt.show()

    def __check_spectrum_index(self, spectrum_index: int):
        """Check whether a specific spectrum index is valid.

        Raises an error if the spectrum index is out of bounds.

        Parameters
        ----------
        spectrum_index: int
            Index of the spectrum to check.
        """
        if spectrum_index >= self.get_spectrum_number():
            raise PyAnsysSoundException(
                f"Spectrum index {spectrum_index} is out of bounds "
                f"(total spectrum count is {self.get_spectrum_number()})."
            )<|MERGE_RESOLUTION|>--- conflicted
+++ resolved
@@ -153,43 +153,23 @@
         Returns
         -------
         tuple
-<<<<<<< HEAD
-            First element (float): DIN 45681 tonality (mean difference DL), in dB.
-
-            Second element (float): DIN 45681 tonality uncertainty, in dB.
-
-            Third element (float): DIN 45681 tonal adjustment Kt, in dB.
-
-            Fourth element (Field): DIN 45681 tonality over time
+            -   First element (float): DIN 45681 tonality (mean difference DL), in dB.
+
+            -   Second element (float): DIN 45681 tonality uncertainty, in dB.
+
+            -   Third element (float): DIN 45681 tonal adjustment Kt, in dB.
+
+            -   Fourth element (Field): DIN 45681 tonality over time
             (decisive difference DLj), in dB.
 
-            Fifth element (Field):e DIN 45681 tonality uncertainty over time, in dB.
-
-            Sixth element (Field): DIN 45681 decisive frequency over time, in Hz.
-
-            Seventh element (Field): DIN 45681 tonal adjustment Kt over time, in dB.
-
-            Eighth element (GenericDataContainer): DIN 45681 tonality details (individual
+            -   Fifth element (Field):e DIN 45681 tonality uncertainty over time, in dB.
+
+            -   Sixth element (Field): DIN 45681 decisive frequency over time, in Hz.
+
+            -   Seventh element (Field): DIN 45681 tonal adjustment Kt over time, in dB.
+
+            -   Eighth element (GenericDataContainer): DIN 45681 tonality details (individual
             tone data for each spectrum).
-=======
-            -   First element (float) is the DIN 45681 tonality (mean difference DL), in dB.
-
-            -   Second element (float) is the DIN 45681 tonality uncertainty, in dB.
-
-            -   Third element (float) is the DIN 45681 tonal adjustment Kt, in dB.
-
-            -   Fourth element (Field) is the DIN 45681 tonality over time
-                (decisive difference DLj), in dB.
-
-            -   Fifth element (Field) is the DIN 45681 tonality uncertainty over time, in dB.
-
-            -   Sixth element (Field) is the DIN 45681 decisive frequency over time, in Hz.
-
-            -   Seventh element (Field) is the DIN 45681 tonal adjustment Kt over time, in dB.
-
-            -   Eighth element (GenericDataContainer) is the DIN 45681 tonality details (individual
-                tone data for each spectrum).
->>>>>>> b4b3fc57
         """
         if self._output == None:
             warnings.warn(
@@ -207,39 +187,21 @@
         Returns
         -------
         tuple[numpy.ndarray]
-<<<<<<< HEAD
-            First element: DIN 45681 tonality (mean difference DL), in dB.
-
-            Second element: DIN 45681 tonality uncertainty, in dB.
-
-            Third element: DIN 45681 tonal adjustment Kt, in dB.
-
-            Fourth element: DIN 45681 tonality over time (decisive difference DLj), in dB.
-
-            Fifth element: DIN 45681 tonality uncertainty over time, in dB.
-
-            Sixth element: DIN 45681 decisive frequency over time, in Hz.
-
-            Seventh element: DIN 45681 tonal adjustment Kt over time, in dB.
-
-            Eighth element: time scale, in s.
-=======
-            -   First element is the DIN 45681 tonality (mean difference DL), in dB.
-
-            -   Second element is the DIN 45681 tonality uncertainty, in dB.
-
-            -   Third element is the DIN 45681 tonal adjustment Kt, in dB.
-
-            -   Fourth element is the DIN 45681 tonality over time (decisive difference DLj), in dB.
-
-            -   Fifth element is the DIN 45681 tonality uncertainty over time, in dB.
-
-            -   Sixth element is the DIN 45681 decisive frequency over time, in Hz.
-
-            -   Seventh element is the DIN 45681 tonal adjustment Kt over time, in dB.
-
-            -   Eighth element is the time scale, in s.
->>>>>>> b4b3fc57
+            -   First element: DIN 45681 tonality (mean difference DL), in dB.
+
+            -   Second element: DIN 45681 tonality uncertainty, in dB.
+
+            -   Third element: DIN 45681 tonal adjustment Kt, in dB.
+
+            -   Fourth element: DIN 45681 tonality over time (decisive difference DLj), in dB.
+
+            -   Fifth element: DIN 45681 tonality uncertainty over time, in dB.
+
+            -   Sixth element: DIN 45681 decisive frequency over time, in Hz.
+
+            -   Seventh element: DIN 45681 tonal adjustment Kt over time, in dB.
+
+            -   Eighth element: time scale, in s.
         """
         output = self.get_output()
 
@@ -392,11 +354,6 @@
         """Get the number of tones for a specific spectrum.
 
         Returns the number of tones detected in a specific spectrum (specific time step).
-
-        Parameters
-        ----------
-        spectrum_index: int
-            Index of the spectrum where the tone was detected. The index is 0-based.
 
         Returns
         -------
