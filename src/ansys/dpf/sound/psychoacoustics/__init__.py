--- conflicted
+++ resolved
@@ -7,22 +7,16 @@
 from .fluctuation_strength import FluctuationStrength
 from .loudness_iso_532_1_stationary import LoudnessISO532_1_Stationary
 from .loudness_iso_532_1_time_varying import LoudnessISO532_1_TimeVarying
-<<<<<<< HEAD
 from .prominence_ratio import ProminenceRatio
-=======
 from .roughness import Roughness
 from .sharpness import Sharpness
->>>>>>> b5daf055
 
 __all__ = (
     "PsychoacousticsParent",
     "LoudnessISO532_1_Stationary",
     "LoudnessISO532_1_TimeVarying",
-<<<<<<< HEAD
     "ProminenceRatio",
-=======
     "Sharpness",
     "Roughness",
     "FluctuationStrength",
->>>>>>> b5daf055
 )