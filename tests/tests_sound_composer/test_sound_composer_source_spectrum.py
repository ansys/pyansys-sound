--- conflicted
+++ resolved
@@ -351,11 +351,7 @@
 
 
 @patch("matplotlib.pyplot.show")
-<<<<<<< HEAD
-def test_source_spectrum_plot(mock_show, dpf_sound_test_server):
-=======
 def test_source_spectrum_plot(mock_show):
->>>>>>> cb4d73d9
     """Test SourceSpectrum plot method."""
     source_spectrum = SourceSpectrum(
         pytest.data_path_sound_composer_spectrum_source_in_container,
