# Copyright (C) 2023 - 2024 ANSYS, Inc. and/or its affiliates.
# SPDX-License-Identifier: MIT
#
#
# Permission is hereby granted, free of charge, to any person obtaining a copy
# of this software and associated documentation files (the "Software"), to deal
# in the Software without restriction, including without limitation the rights
# to use, copy, modify, merge, publish, distribute, sublicense, and/or sell
# copies of the Software, and to permit persons to whom the Software is
# furnished to do so, subject to the following conditions:
#
# The above copyright notice and this permission notice shall be included in all
# copies or substantial portions of the Software.
#
# THE SOFTWARE IS PROVIDED "AS IS", WITHOUT WARRANTY OF ANY KIND, EXPRESS OR
# IMPLIED, INCLUDING BUT NOT LIMITED TO THE WARRANTIES OF MERCHANTABILITY,
# FITNESS FOR A PARTICULAR PURPOSE AND NONINFRINGEMENT. IN NO EVENT SHALL THE
# AUTHORS OR COPYRIGHT HOLDERS BE LIABLE FOR ANY CLAIM, DAMAGES OR OTHER
# LIABILITY, WHETHER IN AN ACTION OF CONTRACT, TORT OR OTHERWISE, ARISING FROM,
# OUT OF OR IN CONNECTION WITH THE SOFTWARE OR THE USE OR OTHER DEALINGS IN THE
# SOFTWARE.

import pathlib
<<<<<<< HEAD
import os
=======

import simpleaudio
>>>>>>> cb0a652c

from ansys.sound.core.examples_helpers import (
    download_accel_with_rpm_2_wav,
    download_accel_with_rpm_3_wav,
    download_accel_with_rpm_wav,
    download_flute_2_wav,
    download_flute_psd,
    download_flute_wav,
    download_xtract_demo_signal_1_wav,
    download_xtract_demo_signal_2_wav,
    get_absolute_path_for_accel_with_rpm_wav,
    get_absolute_path_for_fluctuating_noise_wav,
    get_absolute_path_for_fluctuating_tone_wav,
    get_absolute_path_for_flute2_wav,
    get_absolute_path_for_flute_wav,
    get_absolute_path_for_rough_noise_wav,
    get_absolute_path_for_rough_tone_wav,
    get_absolute_path_for_sharp_noise_wav,
    get_absolute_path_for_sharper_noise_wav,
    get_absolute_path_for_xtract_demo_signal_1_wav,
    get_absolute_path_for_xtract_demo_signal_2_wav,
)
from ansys.sound.core.examples_helpers.download import EXAMPLES_PATH


def test_data_path_xtract_demo_signal_1_wav():
    p = get_absolute_path_for_xtract_demo_signal_1_wav()
    assert p == "C:\\data\\xtract_demo_signal_1.wav"


def test_data_path_xtract_demo_signal_2_wav():
    p = get_absolute_path_for_xtract_demo_signal_2_wav()
    assert p == "C:\\data\\xtract_demo_signal_2.wav"


def test_data_path_flute_wav():
    p = get_absolute_path_for_flute_wav()
    assert p == "C:\\data\\flute.wav"


def test_data_path_flute2_wav():
    p = get_absolute_path_for_flute2_wav()
    assert p == "C:\\data\\flute2.wav"


def test_data_path_accel_with_rpm_wav():
    p = get_absolute_path_for_accel_with_rpm_wav()
    assert p == "C:\\data\\accel_with_rpm.wav"


def test_data_path_sharp_noise_wav():
    p = get_absolute_path_for_sharp_noise_wav()
    assert p == "C:\\data\\sharp_noise.wav"


def test_data_path_sharper_noise_wav():
    p = get_absolute_path_for_sharper_noise_wav()
    assert p == "C:\\data\\sharper_noise.wav"


def test_data_path_rough_noise_wav():
    p = get_absolute_path_for_rough_noise_wav()
    assert p == "C:\\data\\rough_noise.wav"


def test_data_path_rough_tone_wav():
    p = get_absolute_path_for_rough_tone_wav()
    assert p == "C:\\data\\rough_tone.wav"


def test_data_path_fluctuating_noise_wav():
    p = get_absolute_path_for_fluctuating_noise_wav()
    assert p == "C:\\data\\fluctuating_noise.wav"


def test_data_path_fluctuating_tone_wav():
    p = get_absolute_path_for_fluctuating_tone_wav()
    assert p == "C:\\data\\fluctuating_tone.wav"


def test_download_flute_psd():
    download_flute_psd()[0]
    p = str(EXAMPLES_PATH) + "/flute_psd.txt"
    assert pathlib.Path(p).exists() == True

<<<<<<< HEAD
    assert os.path.getsize(p) ==  118119
=======
    f = open(p, "r")
    assert len(f.readlines()) == 8194
>>>>>>> cb0a652c


def test_download_flute_wav():
    download_flute_wav()[0]
    p = str(EXAMPLES_PATH) + "/flute.wav"
    assert pathlib.Path(p).exists() == True
<<<<<<< HEAD
    assert os.path.getsize(p) ==  312297
    p = str(EXAMPLES_PATH) + "/flute2.wav"
    download_flute_2_wav()[0]
    assert pathlib.Path(p).exists() == True
    assert os.path.getsize(p) ==  312281
=======
    f = simpleaudio.wave.Wave_read(p)
    assert f.getnframes() == 156048
    p = str(EXAMPLES_PATH) + "/flute2.wav"
    download_flute_2_wav()[0]
    assert pathlib.Path(p).exists() == True
    f = simpleaudio.wave.Wave_read(p)
    assert f.getnframes() == 156048
>>>>>>> cb0a652c


def test_download_accel_with_rpm_wav():
    download_accel_with_rpm_wav()[0]
    p = str(EXAMPLES_PATH) + "/accel_with_rpm.wav"
    assert pathlib.Path(p).exists() == True
<<<<<<< HEAD
    assert os.path.getsize(p) ==  3639982
    p = str(EXAMPLES_PATH) + "/accel_with_rpm_2.wav"
    download_accel_with_rpm_2_wav()[0]
    assert pathlib.Path(p).exists() == True
    assert os.path.getsize(p) ==  3639982
    p = str(EXAMPLES_PATH) + "/accel_with_rpm_3.wav"
    download_accel_with_rpm_3_wav()[0]
    assert pathlib.Path(p).exists() == True
    assert os.path.getsize(p) ==  3639982
=======
    f = simpleaudio.wave.Wave_read(p)
    assert f.getnframes() == 909956
    p = str(EXAMPLES_PATH) + "/accel_with_rpm_2.wav"
    download_accel_with_rpm_2_wav()[0]
    assert pathlib.Path(p).exists() == True
    f = simpleaudio.wave.Wave_read(p)
    assert f.getnframes() == 909956
    p = str(EXAMPLES_PATH) + "/accel_with_rpm_3.wav"
    download_accel_with_rpm_3_wav()[0]
    assert pathlib.Path(p).exists() == True
    f = simpleaudio.wave.Wave_read(p)
    assert f.getnframes() == 909956
>>>>>>> cb0a652c


def test_download_xtract_demo_signal_wav():
    download_xtract_demo_signal_1_wav()[0]
    p = str(EXAMPLES_PATH) + "/xtract_demo_signal_1.wav"
    assert pathlib.Path(p).exists() == True
<<<<<<< HEAD
    assert os.path.getsize(p) ==  882363
    p = str(EXAMPLES_PATH) + "/xtract_demo_signal_2.wav"
    download_xtract_demo_signal_2_wav()[0]
    assert pathlib.Path(p).exists() == True
    assert os.path.getsize(p) ==  882363
=======
    f = simpleaudio.wave.Wave_read(p)
    assert f.getnframes() == 220500
    p = str(EXAMPLES_PATH) + "/xtract_demo_signal_2.wav"
    download_xtract_demo_signal_2_wav()[0]
    assert pathlib.Path(p).exists() == True
    f = simpleaudio.wave.Wave_read(p)
    assert f.getnframes() == 220500
>>>>>>> cb0a652c
<|MERGE_RESOLUTION|>--- conflicted
+++ resolved
@@ -21,12 +21,7 @@
 # SOFTWARE.
 
 import pathlib
-<<<<<<< HEAD
 import os
-=======
-
-import simpleaudio
->>>>>>> cb0a652c
 
 from ansys.sound.core.examples_helpers import (
     download_accel_with_rpm_2_wav,
@@ -112,40 +107,24 @@
     p = str(EXAMPLES_PATH) + "/flute_psd.txt"
     assert pathlib.Path(p).exists() == True
 
-<<<<<<< HEAD
     assert os.path.getsize(p) ==  118119
-=======
-    f = open(p, "r")
-    assert len(f.readlines()) == 8194
->>>>>>> cb0a652c
 
 
 def test_download_flute_wav():
     download_flute_wav()[0]
     p = str(EXAMPLES_PATH) + "/flute.wav"
     assert pathlib.Path(p).exists() == True
-<<<<<<< HEAD
     assert os.path.getsize(p) ==  312297
     p = str(EXAMPLES_PATH) + "/flute2.wav"
     download_flute_2_wav()[0]
     assert pathlib.Path(p).exists() == True
     assert os.path.getsize(p) ==  312281
-=======
-    f = simpleaudio.wave.Wave_read(p)
-    assert f.getnframes() == 156048
-    p = str(EXAMPLES_PATH) + "/flute2.wav"
-    download_flute_2_wav()[0]
-    assert pathlib.Path(p).exists() == True
-    f = simpleaudio.wave.Wave_read(p)
-    assert f.getnframes() == 156048
->>>>>>> cb0a652c
 
 
 def test_download_accel_with_rpm_wav():
     download_accel_with_rpm_wav()[0]
     p = str(EXAMPLES_PATH) + "/accel_with_rpm.wav"
     assert pathlib.Path(p).exists() == True
-<<<<<<< HEAD
     assert os.path.getsize(p) ==  3639982
     p = str(EXAMPLES_PATH) + "/accel_with_rpm_2.wav"
     download_accel_with_rpm_2_wav()[0]
@@ -155,38 +134,14 @@
     download_accel_with_rpm_3_wav()[0]
     assert pathlib.Path(p).exists() == True
     assert os.path.getsize(p) ==  3639982
-=======
-    f = simpleaudio.wave.Wave_read(p)
-    assert f.getnframes() == 909956
-    p = str(EXAMPLES_PATH) + "/accel_with_rpm_2.wav"
-    download_accel_with_rpm_2_wav()[0]
-    assert pathlib.Path(p).exists() == True
-    f = simpleaudio.wave.Wave_read(p)
-    assert f.getnframes() == 909956
-    p = str(EXAMPLES_PATH) + "/accel_with_rpm_3.wav"
-    download_accel_with_rpm_3_wav()[0]
-    assert pathlib.Path(p).exists() == True
-    f = simpleaudio.wave.Wave_read(p)
-    assert f.getnframes() == 909956
->>>>>>> cb0a652c
 
 
 def test_download_xtract_demo_signal_wav():
     download_xtract_demo_signal_1_wav()[0]
     p = str(EXAMPLES_PATH) + "/xtract_demo_signal_1.wav"
     assert pathlib.Path(p).exists() == True
-<<<<<<< HEAD
     assert os.path.getsize(p) ==  882363
     p = str(EXAMPLES_PATH) + "/xtract_demo_signal_2.wav"
     download_xtract_demo_signal_2_wav()[0]
     assert pathlib.Path(p).exists() == True
-    assert os.path.getsize(p) ==  882363
-=======
-    f = simpleaudio.wave.Wave_read(p)
-    assert f.getnframes() == 220500
-    p = str(EXAMPLES_PATH) + "/xtract_demo_signal_2.wav"
-    download_xtract_demo_signal_2_wav()[0]
-    assert pathlib.Path(p).exists() == True
-    f = simpleaudio.wave.Wave_read(p)
-    assert f.getnframes() == 220500
->>>>>>> cb0a652c
+    assert os.path.getsize(p) ==  882363