--- conflicted
+++ resolved
@@ -96,16 +96,15 @@
     assert os.path.getsize(p) == 2299160
 
 
-<<<<<<< HEAD
 def test_download_sound_composer_project_whatif():
     download_sound_composer_project_whatif()[0]
     p = str(EXAMPLES_PATH) + "/SoundComposer-WhatIfScenario-Motor-Gear-HVAC-Noise.scn"
     assert pathlib.Path(p).exists() == True
     assert os.path.getsize(p) == 1313147
-=======
+
+    
 def test_download_aircraft10kHz_wav():
     download_aircraft10kHz_wav()[0]
     p = str(EXAMPLES_PATH) + "/Aircraft_FS10kHz.wav"
     assert pathlib.Path(p).exists() == True
-    assert os.path.getsize(p) == 521565
->>>>>>> b5bbc3e2
+    assert os.path.getsize(p) == 521565