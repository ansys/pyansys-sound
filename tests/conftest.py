# Copyright (C) 2023 - 2024 ANSYS, Inc. and/or its affiliates.
# SPDX-License-Identifier: MIT
#
#
# Permission is hereby granted, free of charge, to any person obtaining a copy
# of this software and associated documentation files (the "Software"), to deal
# in the Software without restriction, including without limitation the rights
# to use, copy, modify, merge, publish, distribute, sublicense, and/or sell
# copies of the Software, and to permit persons to whom the Software is
# furnished to do so, subject to the following conditions:
#
# The above copyright notice and this permission notice shall be included in all
# copies or substantial portions of the Software.
#
# THE SOFTWARE IS PROVIDED "AS IS", WITHOUT WARRANTY OF ANY KIND, EXPRESS OR
# IMPLIED, INCLUDING BUT NOT LIMITED TO THE WARRANTIES OF MERCHANTABILITY,
# FITNESS FOR A PARTICULAR PURPOSE AND NONINFRINGEMENT. IN NO EVENT SHALL THE
# AUTHORS OR COPYRIGHT HOLDERS BE LIABLE FOR ANY CLAIM, DAMAGES OR OTHER
# LIABILITY, WHETHER IN AN ACTION OF CONTRACT, TORT OR OTHERWISE, ARISING FROM,
# OUT OF OR IN CONNECTION WITH THE SOFTWARE OR THE USE OR OTHER DEALINGS IN THE
# SOFTWARE.

import os

from ansys.dpf.core import (
    AvailableServerContexts,
    LicenseContextManager,
    connect_to_server,
    load_library,
)
import pytest

CONTAINER_SERVER_PORT = 6780
STR_DPF_SOUND = "dpf_sound.dll"
STR_DPF_SOUND_DLL = "dpf_sound.dll"


def pytest_configure():
    pytest.data_path_flute_in_container = "C:\\data\\flute.wav"
    pytest.data_path_flute2_in_container = "C:\\data\\flute2.wav"
    pytest.data_path_flute_nonUnitaryCalib_in_container = "C:\\data\\flute_nonUnitaryCalib.wav"
    pytest.data_path_sharp_noise_in_container = "C:\\data\\sharp_noise.wav"
    pytest.data_path_sharper_noise_in_container = "C:\\data\\sharper_noise.wav"
    pytest.data_path_rough_noise_in_container = "C:\\data\\rough_noise.wav"
    pytest.data_path_rough_tone_in_container = "C:\\data\\rough_tone.wav"
    pytest.data_path_fluctuating_noise_in_container = "C:\\data\\fluctuating_noise.wav"
    pytest.data_path_fluctuating_tone_in_container = "C:\\data\\fluctuating_tone.wav"
    pytest.data_path_white_noise_in_container = "C:\\data\\white_noise.wav"
    pytest.data_path_accel_with_rpm_in_container = "C:\\data\\accel_with_rpm.wav"
    pytest.data_path_flute_psd_in_container = "C:\\data\\flute_psd.txt"
    pytest.data_path_swl_project_file_in_container = (
        "C:\\data\\SoundPowerLevelProject_hemisphere_2025R1_20243008.spw"
    )
    pytest.data_path_swl_project_file_with_calibration_in_container = (
        "C:\\data\\SoundPowerLevelProject_hemisphere_signalsWithCalibration_2025R1_20240919.spw"
    )
    pytest.data_path_sound_composer_spectrum_source_in_container = (
        "C:\\data\\AnsysSound_Spectrum_v3_-_nominal_-_dBSPLperHz_2024R2_20241121.txt"
    )
    pytest.data_path_flute_nonUnitaryCalib_as_txt_in_container = (
        "C:\\data\\flute_nonUnitaryCalib_as_text_2024R2_20241125.txt"
    )
    pytest.data_path_rpm_profile_as_wav_in_container = "C:\\data\\RPM_profile_2024R2_20241126.wav"
    pytest.data_path_rpm_profile_as_txt_in_container = "C:\\data\\RPM_profile_2024R2_20241126.txt"
<<<<<<< HEAD
    pytest.data_path_sound_composer_harmonics_source_in_container = (
        "C:\\data\\AnsysSound_Orders dBSPL v1_2024R2_20241203.txt"
    )
    pytest.data_path_sound_composer_harmonics_source_10rpm_40orders_in_container = (
        "C:\\data\\AnsysSound_Orders dBSPL v1_10_rpm_values_40_orders_2024R2_20241203.txt"
    )
    pytest.data_path_sound_composer_harmonics_source_Pa_in_container = (
        "C:\\data\\AnsysSound_Orders Pa v1_2024R2_20241203.txt"
    )
    pytest.data_path_sound_composer_harmonics_source_wrong_type_in_container = (
        "C:\\data\\AnsysSound_Orders V2_2024R2_202412033.txt"
    )
    pytest.data_path_sound_composer_harmonics_source_xml_in_container = (
        "C:\\data\\VRX_Waterfall_2024R2_20241203.xml"
=======
    pytest.data_path_sound_composer_bbn_source_in_container = (
        "C:\\data\\AnsysSound_BBN dBSPL OCTAVE Constants.txt"
    )
    pytest.data_path_sound_composer_bbn_source_40_values_in_container = (
        "C:\\data\\AnsysSound_BBN dBSPLperHz NARROWBAND v2_40values_2024R2_20241128.txt"
>>>>>>> 3fa7b353
    )


@pytest.fixture(scope="session")
def dpf_sound_test_server():
    port_in_env = os.environ.get("ANSRV_DPF_SOUND_PORT")
    if port_in_env is not None:
        port = int(port_in_env)
    else:
        port = CONTAINER_SERVER_PORT

    # Connecting to server
    server = connect_to_server(port=port, context=AvailableServerContexts.premium)

    # Initializing licence context manager, will make tests faster by avoiding licenses checkouts
    licence_context_manager = LicenseContextManager(increment_name="avrxp_snd_level1")

    # Loading DPF Sound
    load_library(STR_DPF_SOUND_DLL, STR_DPF_SOUND)
    yield server<|MERGE_RESOLUTION|>--- conflicted
+++ resolved
@@ -62,7 +62,12 @@
     )
     pytest.data_path_rpm_profile_as_wav_in_container = "C:\\data\\RPM_profile_2024R2_20241126.wav"
     pytest.data_path_rpm_profile_as_txt_in_container = "C:\\data\\RPM_profile_2024R2_20241126.txt"
-<<<<<<< HEAD
+    pytest.data_path_sound_composer_bbn_source_in_container = (
+        "C:\\data\\AnsysSound_BBN dBSPL OCTAVE Constants.txt"
+    )
+    pytest.data_path_sound_composer_bbn_source_40_values_in_container = (
+        "C:\\data\\AnsysSound_BBN dBSPLperHz NARROWBAND v2_40values_2024R2_20241128.txt"
+    )
     pytest.data_path_sound_composer_harmonics_source_in_container = (
         "C:\\data\\AnsysSound_Orders dBSPL v1_2024R2_20241203.txt"
     )
@@ -77,13 +82,6 @@
     )
     pytest.data_path_sound_composer_harmonics_source_xml_in_container = (
         "C:\\data\\VRX_Waterfall_2024R2_20241203.xml"
-=======
-    pytest.data_path_sound_composer_bbn_source_in_container = (
-        "C:\\data\\AnsysSound_BBN dBSPL OCTAVE Constants.txt"
-    )
-    pytest.data_path_sound_composer_bbn_source_40_values_in_container = (
-        "C:\\data\\AnsysSound_BBN dBSPLperHz NARROWBAND v2_40values_2024R2_20241128.txt"
->>>>>>> 3fa7b353
     )
 
 
