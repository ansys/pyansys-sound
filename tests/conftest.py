# Copyright (C) 2023 - 2024 ANSYS, Inc. and/or its affiliates.
# SPDX-License-Identifier: MIT
#
#
# Permission is hereby granted, free of charge, to any person obtaining a copy
# of this software and associated documentation files (the "Software"), to deal
# in the Software without restriction, including without limitation the rights
# to use, copy, modify, merge, publish, distribute, sublicense, and/or sell
# copies of the Software, and to permit persons to whom the Software is
# furnished to do so, subject to the following conditions:
#
# The above copyright notice and this permission notice shall be included in all
# copies or substantial portions of the Software.
#
# THE SOFTWARE IS PROVIDED "AS IS", WITHOUT WARRANTY OF ANY KIND, EXPRESS OR
# IMPLIED, INCLUDING BUT NOT LIMITED TO THE WARRANTIES OF MERCHANTABILITY,
# FITNESS FOR A PARTICULAR PURPOSE AND NONINFRINGEMENT. IN NO EVENT SHALL THE
# AUTHORS OR COPYRIGHT HOLDERS BE LIABLE FOR ANY CLAIM, DAMAGES OR OTHER
# LIABILITY, WHETHER IN AN ACTION OF CONTRACT, TORT OR OTHERWISE, ARISING FROM,
# OUT OF OR IN CONNECTION WITH THE SOFTWARE OR THE USE OR OTHER DEALINGS IN THE
# SOFTWARE.

import os

from ansys.dpf.core import (
    AvailableServerContexts,
    LicenseContextManager,
    connect_to_server,
    load_library,
)
import pytest

CONTAINER_SERVER_PORT = 6780
STR_DPF_SOUND = "dpf_sound.dll"
STR_DPF_SOUND_DLL = "dpf_sound.dll"


def pytest_configure():
    pytest.data_path_flute_in_container = "C:\\data\\flute.wav"
    pytest.data_path_flute2_in_container = "C:\\data\\flute2.wav"
    pytest.data_path_flute_nonUnitaryCalib_in_container = "C:\\data\\flute_nonUnitaryCalib.wav"
    pytest.data_path_sharp_noise_in_container = "C:\\data\\sharp_noise.wav"
    pytest.data_path_sharper_noise_in_container = "C:\\data\\sharper_noise.wav"
    pytest.data_path_rough_noise_in_container = "C:\\data\\rough_noise.wav"
    pytest.data_path_rough_tone_in_container = "C:\\data\\rough_tone.wav"
    pytest.data_path_fluctuating_noise_in_container = "C:\\data\\fluctuating_noise.wav"
    pytest.data_path_fluctuating_tone_in_container = "C:\\data\\fluctuating_tone.wav"
    pytest.data_path_white_noise_in_container = "C:\\data\\white_noise.wav"
    pytest.data_path_accel_with_rpm_in_container = "C:\\data\\accel_with_rpm.wav"
    pytest.data_path_flute_psd_in_container = "C:\\data\\flute_psd.txt"
    pytest.data_path_swl_project_file_in_container = (
        "C:\\data\\SoundPowerLevelProject_hemisphere_2025R1_20243008.spw"
    )
    pytest.data_path_swl_project_file_with_calibration_in_container = (
        "C:\\data\\SoundPowerLevelProject_hemisphere_signalsWithCalibration_2025R1_20240919.spw"
    )
    pytest.data_path_sound_composer_spectrum_source_in_container = (
        "C:\\data\\AnsysSound_Spectrum_v3_-_nominal_-_dBSPLperHz_2024R2_20241121.txt"
    )
    pytest.data_path_flute_nonUnitaryCalib_as_txt_in_container = (
        "C:\\data\\flute_nonUnitaryCalib_as_text_2024R2_20241125.txt"
    )
    pytest.data_path_rpm_profile_as_wav_in_container = "C:\\data\\RPM_profile_2024R2_20241126.wav"
    pytest.data_path_rpm_profile_as_txt_in_container = "C:\\data\\RPM_profile_2024R2_20241126.txt"
<<<<<<< HEAD
    pytest.data_path_sound_composer_harmonics_source_2p_in_container = (
        "C:\\data\\AnsysSound_Orders_MultipleParameters dBSPL_2024R2_20241205.txt"
    )
    pytest.data_path_sound_composer_harmonics_source_2p_many_values_in_container = (
        "C:\\data\\AnsysSound_Orders_MultipleParameters dBSPL_many_values_2024R2_20241205.txt"
    )
    pytest.data_path_sound_composer_harmonics_source_2p_inverted_controls_in_container = (
        "C:\\data\\AnsysSound_Orders_MultipleParameters dBSPL - InvertedContols_2024R2_20241205.txt"
    )
    pytest.data_path_sound_composer_harmonics_source_2p_from_accel_in_container = (
        "C:\\data\\AnsysSound_Orders_MultipleParameters_FromAccelWithTacho_2024R2_20241205.txt"
=======
    pytest.data_path_sound_composer_bbn_source_in_container = (
        "C:\\data\\AnsysSound_BBN dBSPL OCTAVE Constants.txt"
    )
    pytest.data_path_sound_composer_bbn_source_40_values_in_container = (
        "C:\\data\\AnsysSound_BBN dBSPLperHz NARROWBAND v2_40values_2024R2_20241128.txt"
>>>>>>> 3fa7b353
    )


@pytest.fixture(scope="session")
def dpf_sound_test_server():
    port_in_env = os.environ.get("ANSRV_DPF_SOUND_PORT")
    if port_in_env is not None:
        port = int(port_in_env)
    else:
        port = CONTAINER_SERVER_PORT

    # Connecting to server
    server = connect_to_server(port=port, context=AvailableServerContexts.premium)

    # Initializing licence context manager, will make tests faster by avoiding licenses checkouts
    licence_context_manager = LicenseContextManager(increment_name="avrxp_snd_level1")

    # Loading DPF Sound
    load_library(STR_DPF_SOUND_DLL, STR_DPF_SOUND)
    yield server<|MERGE_RESOLUTION|>--- conflicted
+++ resolved
@@ -62,7 +62,12 @@
     )
     pytest.data_path_rpm_profile_as_wav_in_container = "C:\\data\\RPM_profile_2024R2_20241126.wav"
     pytest.data_path_rpm_profile_as_txt_in_container = "C:\\data\\RPM_profile_2024R2_20241126.txt"
-<<<<<<< HEAD
+    pytest.data_path_sound_composer_bbn_source_in_container = (
+        "C:\\data\\AnsysSound_BBN dBSPL OCTAVE Constants.txt"
+    )
+    pytest.data_path_sound_composer_bbn_source_40_values_in_container = (
+        "C:\\data\\AnsysSound_BBN dBSPLperHz NARROWBAND v2_40values_2024R2_20241128.txt"
+    )
     pytest.data_path_sound_composer_harmonics_source_2p_in_container = (
         "C:\\data\\AnsysSound_Orders_MultipleParameters dBSPL_2024R2_20241205.txt"
     )
@@ -74,13 +79,6 @@
     )
     pytest.data_path_sound_composer_harmonics_source_2p_from_accel_in_container = (
         "C:\\data\\AnsysSound_Orders_MultipleParameters_FromAccelWithTacho_2024R2_20241205.txt"
-=======
-    pytest.data_path_sound_composer_bbn_source_in_container = (
-        "C:\\data\\AnsysSound_BBN dBSPL OCTAVE Constants.txt"
-    )
-    pytest.data_path_sound_composer_bbn_source_40_values_in_container = (
-        "C:\\data\\AnsysSound_BBN dBSPLperHz NARROWBAND v2_40values_2024R2_20241128.txt"
->>>>>>> 3fa7b353
     )
 
 
