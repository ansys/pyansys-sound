# Copyright (C) 2023 - 2025 ANSYS, Inc. and/or its affiliates.
# SPDX-License-Identifier: MIT
#
#
# Permission is hereby granted, free of charge, to any person obtaining a copy
# of this software and associated documentation files (the "Software"), to deal
# in the Software without restriction, including without limitation the rights
# to use, copy, modify, merge, publish, distribute, sublicense, and/or sell
# copies of the Software, and to permit persons to whom the Software is
# furnished to do so, subject to the following conditions:
#
# The above copyright notice and this permission notice shall be included in all
# copies or substantial portions of the Software.
#
# THE SOFTWARE IS PROVIDED "AS IS", WITHOUT WARRANTY OF ANY KIND, EXPRESS OR
# IMPLIED, INCLUDING BUT NOT LIMITED TO THE WARRANTIES OF MERCHANTABILITY,
# FITNESS FOR A PARTICULAR PURPOSE AND NONINFRINGEMENT. IN NO EVENT SHALL THE
# AUTHORS OR COPYRIGHT HOLDERS BE LIABLE FOR ANY CLAIM, DAMAGES OR OTHER
# LIABILITY, WHETHER IN AN ACTION OF CONTRACT, TORT OR OTHERWISE, ARISING FROM,
# OUT OF OR IN CONNECTION WITH THE SOFTWARE OR THE USE OR OTHER DEALINGS IN THE
# SOFTWARE.

import os

from ansys.dpf.core import upload_file_in_tmp_folder
import pytest

from ansys.sound.core.server_helpers import connect_to_or_start_server


def pytest_configure():

    # We're using here a PyAnsys Sound function to connect to the server based on whether we're in
    # a docker or local configuration.
    # There are tests for the function connect_to_or_start_server that are independent from the
    # configuration. That's why we authorize the use of this function here.
    server = connect_to_or_start_server(use_license_context=True)

    # # Get the current directory of the conftest.py file
    base_dir = os.path.join(os.path.dirname(__file__), "data")

    # Construct the paths of the different test files after uploading them on the server.
    pytest.data_path_flute_in_container = upload_file_in_tmp_folder(
        os.path.join(base_dir, "flute.wav"), server=server
    )
    pytest.data_path_flute2_in_container = upload_file_in_tmp_folder(
        os.path.join(base_dir, "flute2.wav"), server=server
    )
    pytest.data_path_flute_nonUnitaryCalib_in_container = upload_file_in_tmp_folder(
        os.path.join(base_dir, "flute_nonUnitaryCalib.wav"), server=server
    )
    pytest.data_path_sharp_noise_in_container = upload_file_in_tmp_folder(
        os.path.join(base_dir, "sharp_noise.wav"), server=server
    )
    pytest.data_path_sharper_noise_in_container = upload_file_in_tmp_folder(
        os.path.join(base_dir, "sharper_noise.wav"), server=server
    )
    pytest.data_path_rough_noise_in_container = upload_file_in_tmp_folder(
        os.path.join(base_dir, "rough_noise.wav"), server=server
    )
    pytest.data_path_rough_tone_in_container = upload_file_in_tmp_folder(
        os.path.join(base_dir, "rough_tone.wav"), server=server
    )
    pytest.data_path_fluctuating_noise_in_container = upload_file_in_tmp_folder(
        os.path.join(base_dir, "fluctuating_noise.wav"), server=server
    )
    pytest.data_path_fluctuating_tone_in_container = upload_file_in_tmp_folder(
        os.path.join(base_dir, "fluctuating_tone.wav"), server=server
    )
    pytest.data_path_white_noise_in_container = upload_file_in_tmp_folder(
        os.path.join(base_dir, "white_noise.wav"), server=server
    )
    pytest.data_path_accel_with_rpm_in_container = upload_file_in_tmp_folder(
        os.path.join(base_dir, "accel_with_rpm.wav"), server=server
    )
    pytest.data_path_aircraft_nonUnitaryCalib_in_container = upload_file_in_tmp_folder(
        os.path.join(base_dir, "Aircraft-App2_nonUnitaryCalib.wav"), server=server
    )
    pytest.data_path_swl_project_file_in_container = upload_file_in_tmp_folder(
        os.path.join(base_dir, "SoundPowerLevelProject_hemisphere_2025R1_20243008.spw"),
        server=server,
    )
    pytest.data_path_swl_project_file_with_calibration_in_container = upload_file_in_tmp_folder(
        os.path.join(
            base_dir,
            "SoundPowerLevelProject_hemisphere_signalsWithCalibration_2025R1_20240919.spw",
        ),
        server=server,
    )
    pytest.data_path_sound_composer_spectrum_source_in_container = upload_file_in_tmp_folder(
        os.path.join(base_dir, "AnsysSound_Spectrum_v3_-_nominal_-_dBSPLperHz_2024R2_20241121.txt"),
        server=server,
    )
    pytest.data_path_sound_composer_harmonics_source_2p_in_container = upload_file_in_tmp_folder(
        os.path.join(base_dir, "AnsysSound_Orders_MultipleParameters dBSPL_2024R2_20241205.txt"),
        server=server,
    )
    pytest.data_path_sound_composer_harmonics_source_2p_many_values_in_container = (
        upload_file_in_tmp_folder(
            os.path.join(
                base_dir,
                "AnsysSound_Orders_MultipleParameters dBSPL_many_values_2024R2_20241205.txt",
            ),
            server=server,
        )
    )
    pytest.data_path_sound_composer_harmonics_source_in_container = upload_file_in_tmp_folder(
        os.path.join(base_dir, "AnsysSound_Orders dBSPL v1_2024R2_20241203.txt"), server=server
    )
    pytest.data_path_sound_composer_harmonics_source_10rpm_40orders_in_container = (
        upload_file_in_tmp_folder(
            os.path.join(
                base_dir, "AnsysSound_Orders dBSPL v1_10_rpm_values_40_orders_2024R2_20241203.txt"
            ),
            server=server,
        )
    )
    pytest.data_path_sound_composer_harmonics_source_2p_inverted_controls_in_container = (
        upload_file_in_tmp_folder(
            os.path.join(
                base_dir,
                "AnsysSound_Orders_MultipleParameters dBSPL - InvertedContols_2024R2_20241205.txt",
            ),
            server=server,
        )
    )
    pytest.data_path_sound_composer_harmonics_source_2p_from_accel_in_container = (
        upload_file_in_tmp_folder(
            os.path.join(
                base_dir,
                "AnsysSound_Orders_MultipleParameters_FromAccelWithTacho_2024R2_20241205.txt",
            ),
            server=server,
        )
    )
    pytest.data_path_sound_composer_harmonics_source_Pa_in_container = upload_file_in_tmp_folder(
        os.path.join(base_dir, "AnsysSound_Orders Pa v1_2024R2_20241203.txt"), server=server
    )
    pytest.data_path_sound_composer_harmonics_source_wrong_type_in_container = (
        upload_file_in_tmp_folder(
            os.path.join(base_dir, "AnsysSound_Orders V2_2024R2_20241203.txt"), server=server
        )
    )
    pytest.data_path_sound_composer_harmonics_source_xml_in_container = upload_file_in_tmp_folder(
        os.path.join(base_dir, "VRX_Waterfall_2024R2_20241203.xml"), server=server
    )
    pytest.data_path_filter_frf = upload_file_in_tmp_folder(
        os.path.join(base_dir, "AnsysSound_FRF_2024R2_20241206.txt"), server=server
    )
    pytest.data_path_filter_frf_wrong_header = upload_file_in_tmp_folder(
        os.path.join(base_dir, "AnsysSound_FRF_bad_2024R2_20241206.txt"), server=server
    )
    pytest.data_path_flute_nonUnitaryCalib_as_txt_in_container = upload_file_in_tmp_folder(
        os.path.join(base_dir, "flute_nonUnitaryCalib_as_text_2024R2_20241125.txt"),
        server=server,
    )
    pytest.data_path_rpm_profile_as_wav_in_container = upload_file_in_tmp_folder(
        os.path.join(base_dir, "RPM_profile_2024R2_20241126.wav"), server=server
    )
    pytest.data_path_rpm_profile_as_txt_in_container = upload_file_in_tmp_folder(
        os.path.join(base_dir, "RPM_profile_2024R2_20241126.txt"), server=server
    )
    pytest.data_path_sound_composer_bbn_source_in_container = upload_file_in_tmp_folder(
        os.path.join(base_dir, "AnsysSound_BBN dBSPL OCTAVE Constants.txt"), server=server
    )
    pytest.data_path_sound_composer_bbn_source_40_values_in_container = upload_file_in_tmp_folder(
        os.path.join(
            base_dir, "AnsysSound_BBN dBSPLperHz NARROWBAND v2_40values_2024R2_20241128.txt"
        ),
        server=server,
    )
    pytest.data_path_sound_composer_bbn_source_2p_in_container = upload_file_in_tmp_folder(
        os.path.join(
            base_dir, "AnsysSound_BBN_MultipleParameters Pa2PerHz Narrowband v2_2024R2_20240418.txt"
        ),
        server=server,
    )
<<<<<<< HEAD
    pytest.data_path_sound_composer_project_in_container = upload_file_in_tmp_folder(
        os.path.join(base_dir, "20241031_SoundComposerProjectForDpfSoundTesting.scn"),
=======
    pytest.data_path_Acceleration_with_Tacho_nonUnitaryCalib = upload_file_in_tmp_folder(
        os.path.join(base_dir, "Acceleration_with_Tacho_nonUnitaryCalib.wav"),
>>>>>>> 790bcd35
        server=server,
    )

    # This path is different that the other, we need a local path
    # and not a server path because we will use a native python
    # `open()` to read this file and not a DPF operator
    pytest.data_path_flute_psd_locally = os.path.join(base_dir, "flute_psd.txt")

    # The temporary folder is the folder in the server where are stored the files
    pytest.temporary_folder = os.path.dirname(pytest.data_path_flute_in_container)<|MERGE_RESOLUTION|>--- conflicted
+++ resolved
@@ -175,13 +175,12 @@
         ),
         server=server,
     )
-<<<<<<< HEAD
+    pytest.data_path_Acceleration_with_Tacho_nonUnitaryCalib = upload_file_in_tmp_folder(
+        os.path.join(base_dir, "Acceleration_with_Tacho_nonUnitaryCalib.wav"),
+        server=server,
+    )
     pytest.data_path_sound_composer_project_in_container = upload_file_in_tmp_folder(
         os.path.join(base_dir, "20241031_SoundComposerProjectForDpfSoundTesting.scn"),
-=======
-    pytest.data_path_Acceleration_with_Tacho_nonUnitaryCalib = upload_file_in_tmp_folder(
-        os.path.join(base_dir, "Acceleration_with_Tacho_nonUnitaryCalib.wav"),
->>>>>>> 790bcd35
         server=server,
     )
 
