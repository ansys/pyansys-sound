--- conflicted
+++ resolved
@@ -62,17 +62,14 @@
     )
     pytest.data_path_rpm_profile_as_wav_in_container = "C:\\data\\RPM_profile_2024R2_20241126.wav"
     pytest.data_path_rpm_profile_as_txt_in_container = "C:\\data\\RPM_profile_2024R2_20241126.txt"
-<<<<<<< HEAD
-    pytest.data_path_filter_frf = "C:\\data\\AnsysSound_FRF_2024R2_20241206.txt"
-    pytest.data_path_filter_frf_wrong_header = "C:\\data\\AnsysSound_FRF_bad_2024R2_20241206.txt"
-=======
     pytest.data_path_sound_composer_bbn_source_in_container = (
         "C:\\data\\AnsysSound_BBN dBSPL OCTAVE Constants.txt"
     )
     pytest.data_path_sound_composer_bbn_source_40_values_in_container = (
         "C:\\data\\AnsysSound_BBN dBSPLperHz NARROWBAND v2_40values_2024R2_20241128.txt"
     )
->>>>>>> 3fa7b353
+    pytest.data_path_filter_frf = "C:\\data\\AnsysSound_FRF_2024R2_20241206.txt"
+    pytest.data_path_filter_frf_wrong_header = "C:\\data\\AnsysSound_FRF_bad_2024R2_20241206.txt"
 
 
 @pytest.fixture(scope="session")
