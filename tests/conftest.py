# Copyright (C) 2023 - 2025 ANSYS, Inc. and/or its affiliates.
# SPDX-License-Identifier: MIT
#
#
# Permission is hereby granted, free of charge, to any person obtaining a copy
# of this software and associated documentation files (the "Software"), to deal
# in the Software without restriction, including without limitation the rights
# to use, copy, modify, merge, publish, distribute, sublicense, and/or sell
# copies of the Software, and to permit persons to whom the Software is
# furnished to do so, subject to the following conditions:
#
# The above copyright notice and this permission notice shall be included in all
# copies or substantial portions of the Software.
#
# THE SOFTWARE IS PROVIDED "AS IS", WITHOUT WARRANTY OF ANY KIND, EXPRESS OR
# IMPLIED, INCLUDING BUT NOT LIMITED TO THE WARRANTIES OF MERCHANTABILITY,
# FITNESS FOR A PARTICULAR PURPOSE AND NONINFRINGEMENT. IN NO EVENT SHALL THE
# AUTHORS OR COPYRIGHT HOLDERS BE LIABLE FOR ANY CLAIM, DAMAGES OR OTHER
# LIABILITY, WHETHER IN AN ACTION OF CONTRACT, TORT OR OTHERWISE, ARISING FROM,
# OUT OF OR IN CONNECTION WITH THE SOFTWARE OR THE USE OR OTHER DEALINGS IN THE
# SOFTWARE.

import os

from ansys.dpf import core
from ansys.dpf.core import upload_file_in_tmp_folder
from ansys.dpf.core.check_version import get_server_version, meets_version
import pytest

from ansys.sound.core.server_helpers import connect_to_or_start_server


def pytest_configure(config):

    # We're using here a PyAnsys Sound function to connect to the server based on whether we're in
    # a docker or local configuration.
    # There are tests for the function connect_to_or_start_server that are independent from the
    # configuration. That's why we authorize the use of this function here.
    server, lic_context = connect_to_or_start_server(use_license_context=True)

    # Store the server and licensing context into the pytest object, to make these attributes
    # available in the tests, everywhere we import pytest
    config.dpf_server = server
    config.dpf_lic_context = lic_context

    # Define global variables for server version checks: store it in the config object
    # Note: 11.0 corresponds to Ansys 2026 R1
    pytest.SERVERS_VERSION_GREATER_THAN_OR_EQUAL_TO_11_0 = meets_version(
        get_server_version(server), "11.0"
    )
    # 10.0 corresponds to Ansys 2025 R2
    pytest.SERVERS_VERSION_GREATER_THAN_OR_EQUAL_TO_10_0 = meets_version(
        get_server_version(server), "10.0"
    )

    # Use the conftest.py file's directory to set the base directory for the test data files.
    base_dir = os.path.join(os.path.dirname(__file__), "data")

    def get_test_file_path(filename, base_dir, server) -> str:
        # Set the local path to the test file.
        local_path = os.path.join(base_dir, filename)

        if server.has_client():
            # If the server is a gRPC server, we need to upload the file to the server's temporary
            # folder
            return upload_file_in_tmp_folder(local_path, server=server)
        # Otherwise, that is, if the server is an in-process server, we return the local path
        return local_path

    ## Construct the paths of the different test files after uploading them on the server.
    # Audio samples
    pytest.data_path_flute_in_container = get_test_file_path("flute.wav", base_dir, server=server)
    pytest.data_path_flute_nonUnitaryCalib_in_container = get_test_file_path(
        "flute_nonUnitaryCalib.wav", base_dir, server=server
    )
    pytest.data_path_flute_nonUnitaryCalib_as_txt_in_container = get_test_file_path(
        "flute_nonUnitaryCalib_as_text_2024R2_20241125.txt",
        base_dir,
        server=server,
    )
    pytest.data_path_sharp_noise_in_container = get_test_file_path(
        "sharp_noise.wav", base_dir, server=server
    )
    pytest.data_path_sharper_noise_in_container = get_test_file_path(
        "sharper_noise.wav", base_dir, server=server
    )
    pytest.data_path_rough_noise_in_container = get_test_file_path(
        "rough_noise.wav", base_dir, server=server
    )
    pytest.data_path_rough_tone_in_container = get_test_file_path(
        "rough_tone.wav", base_dir, server=server
    )
    pytest.data_path_fluctuating_noise_in_container = get_test_file_path(
        "fluctuating_noise.wav", base_dir, server=server
    )
    pytest.data_path_white_noise_in_container = get_test_file_path(
        "white_noise.wav", base_dir, server=server
    )
    pytest.data_path_aircraft_nonUnitaryCalib_in_container = get_test_file_path(
        "Aircraft-App2_nonUnitaryCalib.wav", base_dir, server=server
    )
    pytest.data_path_Acceleration_stereo_nonUnitaryCalib = get_test_file_path(
        "Acceleration_stereo_nonUnitaryCalib.wav",
        base_dir,
        server=server,
    )
    pytest.data_path_accel_with_rpm_in_container = get_test_file_path(
        "accel_with_rpm.wav", base_dir, server=server
    )
    pytest.data_path_Acceleration_with_Tacho_nonUnitaryCalib = get_test_file_path(
        "Acceleration_with_Tacho_nonUnitaryCalib.wav",
        base_dir,
        server=server,
    )

    # RPM profiles
    pytest.data_path_rpm_profile_as_wav_in_container = get_test_file_path(
        "RPM_profile_2024R2_20241126.wav", base_dir, server=server
    )
    pytest.data_path_rpm_profile_as_txt_in_container = get_test_file_path(
        "RPM_profile_2024R2_20241126.txt", base_dir, server=server
    )

    # Sound power level projects
    pytest.data_path_swl_project_file_in_container = get_test_file_path(
        "SoundPowerLevelProject_hemisphere_2025R1_20243008.spw",
        base_dir,
        server=server,
    )
    pytest.data_path_swl_project_file_with_calibration_in_container = get_test_file_path(
        "SoundPowerLevelProject_hemisphere_signalsWithCalibration_2025R1_20240919.spw",
        base_dir,
        server=server,
    )

    # Sound composer files (including spectrum, harmonics, etc. data files)
    pytest.data_path_sound_composer_spectrum_source_in_container = get_test_file_path(
        "AnsysSound_Spectrum_v3_-_nominal_-_dBSPLperHz_2024R2_20241121.txt",
        base_dir,
        server=server,
    )
    pytest.data_path_sound_composer_harmonics_source_2p_in_container = get_test_file_path(
        "AnsysSound_Orders_MultipleParameters dBSPL_2024R2_20241205.txt",
        base_dir,
        server=server,
    )
    pytest.data_path_sound_composer_harmonics_source_2p_many_values_in_container = (
        get_test_file_path(
            "AnsysSound_Orders_MultipleParameters dBSPL_many_values_2024R2_20241205.txt",
            base_dir,
            server=server,
        )
    )
    pytest.data_path_sound_composer_harmonics_source_in_container = get_test_file_path(
        "AnsysSound_Orders dBSPL v1_2024R2_20241203.txt", base_dir, server=server
    )
    pytest.data_path_sound_composer_harmonics_source_10rpm_40orders_in_container = (
        get_test_file_path(
            "AnsysSound_Orders dBSPL v1_10_rpm_values_40_orders_2024R2_20241203.txt",
            base_dir,
            server=server,
        )
    )
    pytest.data_path_sound_composer_harmonics_source_2p_inverted_controls_in_container = (
        get_test_file_path(
            "AnsysSound_Orders_MultipleParameters dBSPL - InvertedContols_2024R2_20241205.txt",
            base_dir,
            server=server,
        )
    )
    pytest.data_path_sound_composer_harmonics_source_2p_from_accel_in_container = (
        get_test_file_path(
            "AnsysSound_Orders_MultipleParameters_FromAccelWithTacho_2024R2_20241205.txt",
            base_dir,
            server=server,
        )
    )
    pytest.data_path_sound_composer_harmonics_source_Pa_in_container = get_test_file_path(
        "AnsysSound_Orders Pa v1_2024R2_20241203.txt", base_dir, server=server
    )
    pytest.data_path_sound_composer_harmonics_source_wrong_type_in_container = get_test_file_path(
        "AnsysSound_Orders V2_2024R2_20241203.txt", base_dir, server=server
    )
    pytest.data_path_sound_composer_harmonics_source_xml_in_container = get_test_file_path(
        "VRX_Waterfall_2024R2_20241203.xml", base_dir, server=server
    )
    pytest.data_path_sound_composer_bbn_source_in_container = get_test_file_path(
        "AnsysSound_BBN dBSPL OCTAVE Constants.txt", base_dir, server=server
    )
    pytest.data_path_sound_composer_bbn_source_40_values_in_container = get_test_file_path(
        "AnsysSound_BBN dBSPLperHz NARROWBAND v2_40values_2024R2_20241128.txt",
        base_dir,
        server=server,
    )
    pytest.data_path_sound_composer_bbn_source_2p_in_container = get_test_file_path(
        "AnsysSound_BBN_MultipleParameters Pa2PerHz Narrowband v2_2024R2_20240418.txt",
        base_dir,
        server=server,
    )
    pytest.data_path_sound_composer_bbn_source_2p_octave_in_container = get_test_file_path(
        "AnsysSound_BBN_MultipleParameters dBSPL Octave v2_2024R2_20240418.txt",
        base_dir,
        server=server,
    )
    pytest.data_path_sound_composer_project_in_container = get_test_file_path(
        "20250130_SoundComposerProjectForDpfSoundTesting_valid.scn",
        base_dir,
        server=server,
    )

    # FRF files
    pytest.data_path_filter_frf = get_test_file_path(
        "AnsysSound_FRF_2024R2_20241206.txt", base_dir, server=server
    )
    pytest.data_path_filter_frf_wrong_header = get_test_file_path(
        "AnsysSound_FRF_bad_2024R2_20241206.txt", base_dir, server=server
    )

    # PSD file
    # This path is different from the other files': we need a local path
    # and not a server path because we will use a native python
    # `open()` to read this file and not a DPF operator
    pytest.data_path_flute_psd_locally = os.path.join(base_dir, "flute_psd.txt")

    ## The temporary folder is the folder in the server where the files are stored.
    pytest.temporary_folder = os.path.dirname(pytest.data_path_flute_in_container)
<<<<<<< HEAD
=======

    #### Define global variables for server version checks
    # 11.0 corresponds to Ansys 2026 R1
    config.SERVERS_VERSION_GREATER_THAN_OR_EQUAL_TO_11_0 = meets_version(
        get_server_version(server), "11.0"
    )
    # 10.0 corresponds to Ansys 2025 R2
    config.SERVERS_VERSION_GREATER_THAN_OR_EQUAL_TO_10_0 = meets_version(
        get_server_version(server), "10.0"
    )
>>>>>>> c046ce83
<|MERGE_RESOLUTION|>--- conflicted
+++ resolved
@@ -43,7 +43,8 @@
     config.dpf_server = server
     config.dpf_lic_context = lic_context
 
-    # Define global variables for server version checks: store it in the config object
+    # Define global variables for server version checks: store it in the pytest object
+    # to make it global and available in all tests.
     # Note: 11.0 corresponds to Ansys 2026 R1
     pytest.SERVERS_VERSION_GREATER_THAN_OR_EQUAL_TO_11_0 = meets_version(
         get_server_version(server), "11.0"
@@ -224,16 +225,3 @@
 
     ## The temporary folder is the folder in the server where the files are stored.
     pytest.temporary_folder = os.path.dirname(pytest.data_path_flute_in_container)
-<<<<<<< HEAD
-=======
-
-    #### Define global variables for server version checks
-    # 11.0 corresponds to Ansys 2026 R1
-    config.SERVERS_VERSION_GREATER_THAN_OR_EQUAL_TO_11_0 = meets_version(
-        get_server_version(server), "11.0"
-    )
-    # 10.0 corresponds to Ansys 2025 R2
-    config.SERVERS_VERSION_GREATER_THAN_OR_EQUAL_TO_10_0 = meets_version(
-        get_server_version(server), "10.0"
-    )
->>>>>>> c046ce83
