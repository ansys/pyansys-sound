--- conflicted
+++ resolved
@@ -68,14 +68,11 @@
     pytest.data_path_sound_composer_bbn_source_40_values_in_container = (
         "C:\\data\\AnsysSound_BBN dBSPLperHz NARROWBAND v2_40values_2024R2_20241128.txt"
     )
-<<<<<<< HEAD
-    pytest.data_path_filter_frf = "C:\\data\\AnsysSound_FRF_2024R2_20241206.txt"
-    pytest.data_path_filter_frf_wrong_header = "C:\\data\\AnsysSound_FRF_bad_2024R2_20241206.txt"
-=======
     pytest.data_path_sound_composer_bbn_source_2p_in_container = (
         "C:\\data\\AnsysSound_BBN_MultipleParameters Pa2PerHz Narrowband v2_2024R2_20240418.txt"
     )
->>>>>>> 82726380
+    pytest.data_path_filter_frf = "C:\\data\\AnsysSound_FRF_2024R2_20241206.txt"
+    pytest.data_path_filter_frf_wrong_header = "C:\\data\\AnsysSound_FRF_bad_2024R2_20241206.txt"
 
 
 @pytest.fixture(scope="session")
