--- conflicted
+++ resolved
@@ -57,14 +57,11 @@
     pytest.data_path_sound_composer_spectrum_source_in_container = (
         "C:\\data\\AnsysSound_Spectrum_v3_-_nominal_-_dBSPLperHz_2024R2_20241121.txt"
     )
-<<<<<<< HEAD
     pytest.data_path_flute_nonUnitaryCalib_as_txt_in_container = (
         "C:\\data\\flute_nonUnitaryCalib_as_text_2024R2_20241125.txt"
     )
-=======
     pytest.data_path_rpm_profile_as_wav_in_container = "C:\\data\\RPM_profile_2024R2_20241126.wav"
     pytest.data_path_rpm_profile_as_txt_in_container = "C:\\data\\RPM_profile_2024R2_20241126.txt"
->>>>>>> 4b14ea1d
 
 
 @pytest.fixture(scope="session")
