# Copyright (C) 2023 - 2024 ANSYS, Inc. and/or its affiliates.
# SPDX-License-Identifier: MIT
#
#
# Permission is hereby granted, free of charge, to any person obtaining a copy
# of this software and associated documentation files (the "Software"), to deal
# in the Software without restriction, including without limitation the rights
# to use, copy, modify, merge, publish, distribute, sublicense, and/or sell
# copies of the Software, and to permit persons to whom the Software is
# furnished to do so, subject to the following conditions:
#
# The above copyright notice and this permission notice shall be included in all
# copies or substantial portions of the Software.
#
# THE SOFTWARE IS PROVIDED "AS IS", WITHOUT WARRANTY OF ANY KIND, EXPRESS OR
# IMPLIED, INCLUDING BUT NOT LIMITED TO THE WARRANTIES OF MERCHANTABILITY,
# FITNESS FOR A PARTICULAR PURPOSE AND NONINFRINGEMENT. IN NO EVENT SHALL THE
# AUTHORS OR COPYRIGHT HOLDERS BE LIABLE FOR ANY CLAIM, DAMAGES OR OTHER
# LIABILITY, WHETHER IN AN ACTION OF CONTRACT, TORT OR OTHERWISE, ARISING FROM,
# OUT OF OR IN CONNECTION WITH THE SOFTWARE OR THE USE OR OTHER DEALINGS IN THE
# SOFTWARE.

from unittest.mock import patch

from ansys.dpf.core import Field, FieldsContainer
import numpy as np
import pytest

from ansys.sound.core._pyansys_sound import PyAnsysSoundException, PyAnsysSoundWarning
from ansys.sound.core.signal_utilities import LoadWav
from ansys.sound.core.spectrogram_processing import Stft


def test_stft_instantiation(dpf_sound_test_server):
    stft = Stft()
    assert stft != None


def test_stft_process(dpf_sound_test_server):
    stft = Stft()
    wav_loader = LoadWav(pytest.data_path_flute_in_container)

    # Error 1
    with pytest.raises(PyAnsysSoundException) as excinfo:
        stft.process()
    assert str(excinfo.value) == "No signal found for STFT. Use 'Stft.signal'."

    wav_loader.process()
    fc = wav_loader.get_output()

    # Testing input fields container (no error expected)
    stft.signal = fc
    try:
        stft.process()
    except:
        # Should not fail
        assert False


def test_stft_get_output(dpf_sound_test_server):
    wav_loader = LoadWav(pytest.data_path_flute_in_container)
    wav_loader.process()
    fc_signal = wav_loader.get_output()
    stft = Stft(signal=fc_signal)

    with pytest.warns(
<<<<<<< HEAD
        PyAnsysSoundWarning, match="Output is not processed yet. Use the 'Stft.process()' method."
=======
        PyAnsysSoundWarning,
        match="Output is not processed yet. \
            Use the 'Stft.process()' method.",
>>>>>>> 2cf17772
    ):
        fc_out = stft.get_output()

    stft.process()
    fc_out = stft.get_output()

    assert len(fc_out) == 310
    assert len(fc_out[100].data) == stft.fft_size
    assert fc_out[100].data[0] == -0.11434437334537506
    assert fc_out[200].data[0] == -0.09117653965950012
    assert fc_out[300].data[0] == -0.019828863441944122


def test_stft_get_output_as_np_array(dpf_sound_test_server):
    wav_loader = LoadWav(pytest.data_path_flute_in_container)
    wav_loader.process()
    fc_signal = wav_loader.get_output()
    stft = Stft(signal=fc_signal)

    stft.process()
    arr = stft.get_output_as_nparray()

    assert np.shape(arr) == (stft.fft_size, 155)

    assert type(arr[100, 0]) == np.complex128
    assert arr[100, 50] == (-1.0736324787139893 - 1.4027032852172852j)
    assert arr[200, 50] == (0.511505126953125 + 0.3143689036369324j)
    assert arr[300, 50] == (-0.03049434721469879 - 0.49174121022224426j)


def test_stft_set_get_signal(dpf_sound_test_server):
    stft = Stft()
    fc = FieldsContainer()
    fc.labels = ["channel"]
    f = Field()
    f.data = 42 * np.ones(3)
    fc.add_field({"channel": 0}, f)
    fc.name = "testField"
    stft.signal = fc
    f = stft.signal

    assert len(f) == 3
    assert f.data[0, 2] == 42

    stft.signal = fc[0]
    fc_from_get = stft.signal

    assert len(f) == 3
    assert f.data[0, 2] == 42

    fc.add_field({"channel": 1}, fc[0])

    # Error
    with pytest.raises(PyAnsysSoundException) as excinfo:
        stft.signal = fc
    assert (
        str(excinfo.value)
        == "Input as a DPF fields container can only have one field (mono signal)."
    )


def test_stft_set_get_fft_size(dpf_sound_test_server):
    stft = Stft()

    # Error
    with pytest.raises(PyAnsysSoundException) as excinfo:
        stft.fft_size = -12.0
    assert str(excinfo.value) == "FFT size must be greater than 0.0."

    stft.fft_size = 1234.0
    assert stft.fft_size == 1234.0


def test_stft_set_get_window_overlap(dpf_sound_test_server):
    stft = Stft()

    # Error
    with pytest.raises(PyAnsysSoundException) as excinfo:
        stft.window_overlap = -12.0
    assert str(excinfo.value) == "Window overlap must be between 0.0 and 1.0."

    stft.window_overlap = 0.5
    assert stft.window_overlap == 0.5


def test_stft_set_get_window_type(dpf_sound_test_server):
    stft = Stft()

    # Error
    with pytest.raises(PyAnsysSoundException) as excinfo:
        stft.window_type = "InvalidWindow"
    assert (
        str(excinfo.value)
<<<<<<< HEAD
        == "Invalid window type, accepted values are 'HANNING', 'BLACKMANHARRIS',"
        " 'HANN', 'BLACKMAN','HAMMING', 'KAISER', 'BARTLETT', 'RECTANGULAR'."
=======
        == "Window type is invalid. Options are 'BARTLETT','BLACKMAN', 'BLACKMANHARRIS', \
                    'HAMMING', 'HANN', 'KAISER', and 'RECTANGULAR'."
>>>>>>> 2cf17772
    )

    stft.window_type = "KAISER"
    assert stft.window_type == "KAISER"


@patch("matplotlib.pyplot.show")
def test_stft_plot(mock_show, dpf_sound_test_server):
    wav_loader = LoadWav(pytest.data_path_flute_in_container)
    wav_loader.process()
    fc_signal = wav_loader.get_output()
    stft = Stft(signal=fc_signal)
    stft.process()
    stft.plot()<|MERGE_RESOLUTION|>--- conflicted
+++ resolved
@@ -64,13 +64,7 @@
     stft = Stft(signal=fc_signal)
 
     with pytest.warns(
-<<<<<<< HEAD
         PyAnsysSoundWarning, match="Output is not processed yet. Use the 'Stft.process()' method."
-=======
-        PyAnsysSoundWarning,
-        match="Output is not processed yet. \
-            Use the 'Stft.process()' method.",
->>>>>>> 2cf17772
     ):
         fc_out = stft.get_output()
 
@@ -164,13 +158,8 @@
         stft.window_type = "InvalidWindow"
     assert (
         str(excinfo.value)
-<<<<<<< HEAD
         == "Invalid window type, accepted values are 'HANNING', 'BLACKMANHARRIS',"
         " 'HANN', 'BLACKMAN','HAMMING', 'KAISER', 'BARTLETT', 'RECTANGULAR'."
-=======
-        == "Window type is invalid. Options are 'BARTLETT','BLACKMAN', 'BLACKMANHARRIS', \
-                    'HAMMING', 'HANN', 'KAISER', and 'RECTANGULAR'."
->>>>>>> 2cf17772
     )
 
     stft.window_type = "KAISER"
