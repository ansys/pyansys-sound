<<<<<<< HEAD
import pytest

from ansys.sound.core.signal_utilities import SignalUtilitiesParent


@pytest.mark.dependency()
def test_signal_utilities_parent_instanciate():
    pyansys_sound = SignalUtilitiesParent()
    assert pyansys_sound != None
=======
from ansys.dpf.sound.signal_utilities import SignalUtilitiesParent


def test_signal_utilities_parent_instantiate():
    signal_utilities = SignalUtilitiesParent()
    assert signal_utilities != None
>>>>>>> ecfb800b
<|MERGE_RESOLUTION|>--- conflicted
+++ resolved
@@ -1,18 +1,6 @@
-<<<<<<< HEAD
-import pytest
-
 from ansys.sound.core.signal_utilities import SignalUtilitiesParent
-
-
-@pytest.mark.dependency()
-def test_signal_utilities_parent_instanciate():
-    pyansys_sound = SignalUtilitiesParent()
-    assert pyansys_sound != None
-=======
-from ansys.dpf.sound.signal_utilities import SignalUtilitiesParent
 
 
 def test_signal_utilities_parent_instantiate():
     signal_utilities = SignalUtilitiesParent()
-    assert signal_utilities != None
->>>>>>> ecfb800b
+    assert signal_utilities != None