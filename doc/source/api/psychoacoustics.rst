--- conflicted
+++ resolved
@@ -10,12 +10,9 @@
     LoudnessISO532_1_TimeVarying
     SpectralCentroid
     Sharpness
-<<<<<<< HEAD
+    SharpnessOverTime
     SharpnessDIN45692
     SharpnessDIN45692OverTime
-=======
-    SharpnessOverTime
->>>>>>> cd82963a
     Roughness
     FluctuationStrength
     ProminenceRatio
