--- conflicted
+++ resolved
@@ -6,14 +6,9 @@
 .. autosummary::
     :toctree: _autosummary
 
-<<<<<<< HEAD
-    Loudness_ISO532_1_Stationary
-    LoudnessISO532_1_TimeVarying
-    ProminenceRatio
-=======
     LoudnessISO532_1_Stationary
     LoudnessISO532_1_TimeVarying
     Sharpness
     Roughness
     FluctuationStrength
->>>>>>> b5daf055
+    ProminenceRatio