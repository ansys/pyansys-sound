Psychoacoustics
---------------

.. module:: ansys.dpf.sound.psychoacoustics

.. autosummary::
    :toctree: _autosummary

<<<<<<< HEAD
    Loudness
    LoudnessVsTime
=======
    Loudness_ISO532_1_Stationary
>>>>>>> 8076e705
<|MERGE_RESOLUTION|>--- conflicted
+++ resolved
@@ -6,9 +6,5 @@
 .. autosummary::
     :toctree: _autosummary
 
-<<<<<<< HEAD
-    Loudness
-    LoudnessVsTime
-=======
     Loudness_ISO532_1_Stationary
->>>>>>> 8076e705
+    LoudnessISO532_1_TimeVarying