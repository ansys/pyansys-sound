Sound composer
--------------

.. module:: ansys.sound.core.sound_composer

.. autosummary::
    :toctree: _autosummary

    SourceSpectrum
    SourceBroadbandNoise
    SourceBroadbandNoiseTwoParameters
<<<<<<< HEAD
    SourceHarmonicsTwoParameters
=======
    SourceHarmonics
>>>>>>> f2024ac4
    SourceAudio
    SourceControlSpectrum
    SourceControlTime
    SpectrumSynthesisMethods<|MERGE_RESOLUTION|>--- conflicted
+++ resolved
@@ -9,11 +9,8 @@
     SourceSpectrum
     SourceBroadbandNoise
     SourceBroadbandNoiseTwoParameters
-<<<<<<< HEAD
+    SourceHarmonics
     SourceHarmonicsTwoParameters
-=======
-    SourceHarmonics
->>>>>>> f2024ac4
     SourceAudio
     SourceControlSpectrum
     SourceControlTime
