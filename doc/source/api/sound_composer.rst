Sound composer
--------------

.. module:: ansys.sound.core.sound_composer

.. autosummary::
    :toctree: _autosummary

    SourceSpectrum
    SourceBroadbandNoise
<<<<<<< HEAD
    SourceHarmonicsTwoParameters
=======
    SourceBroadbandNoiseTwoParameters
>>>>>>> 82726380
    SourceAudio
    SourceControlSpectrum
    SourceControlTime
    SpectrumSynthesisMethods<|MERGE_RESOLUTION|>--- conflicted
+++ resolved
@@ -8,11 +8,8 @@
 
     SourceSpectrum
     SourceBroadbandNoise
-<<<<<<< HEAD
+    SourceBroadbandNoiseTwoParameters
     SourceHarmonicsTwoParameters
-=======
-    SourceBroadbandNoiseTwoParameters
->>>>>>> 82726380
     SourceAudio
     SourceControlSpectrum
     SourceControlTime
