--- conflicted
+++ resolved
@@ -13,11 +13,7 @@
 
     pip install ansys-sound-core
 
-<<<<<<< HEAD
-Specific versions can be installed by specifying the version in the pip command. For example: Ansys 2024 R1 requires ansys-sound-core version 0.1.0:
-=======
-Specific versions can be installed by specifying the version in the pip command. For example, Ansys 2024 R1 requires ansys-dpf-sound version 0.1.0:
->>>>>>> b5daf055
+Specific versions can be installed by specifying the version in the pip command. For example, Ansys 2024 R1 requires ansys-sound-core version 0.1.0:
 
 .. code::
 
