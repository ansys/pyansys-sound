--- conflicted
+++ resolved
@@ -24,6 +24,7 @@
 
 """
 
+
 # %%
 # Set up analysis
 # ~~~~~~~~~~~~~~~
@@ -149,17 +150,10 @@
 file_name3 = os.path.basename(path_accel_wav)
 print(
     f"\nThe sound file {file_name3} has the following percentile loudness values: \n"
-<<<<<<< HEAD
-    f"- N5  ={np.round(N5,1)} sones.\n"
-    f"- N10 ={np.round(N10,1)} sones.\n"
-    f"- L5  ={np.round(L5,1)} phons.\n"
-    f"- L10 ={np.round(L10,1)} phons."
-=======
     f"- N5  = {np.round(N5, 1)} sones.\n"
     f"- N10 = {np.round(N10, 1)} sones.\n"
     f"- L5  = {np.round(L5, 1)} phons.\n"
     f"- L10 = {np.round(L10, 1)} phons."
->>>>>>> 823368ca
 )
 
 # %%
