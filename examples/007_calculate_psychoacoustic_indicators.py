# Copyright (C) 2023 - 2025 ANSYS, Inc. and/or its affiliates.
# SPDX-License-Identifier: MIT
#
#
# Permission is hereby granted, free of charge, to any person obtaining a copy
# of this software and associated documentation files (the "Software"), to deal
# in the Software without restriction, including without limitation the rights
# to use, copy, modify, merge, publish, distribute, sublicense, and/or sell
# copies of the Software, and to permit persons to whom the Software is
# furnished to do so, subject to the following conditions:
#
# The above copyright notice and this permission notice shall be included in all
# copies or substantial portions of the Software.
#
# THE SOFTWARE IS PROVIDED "AS IS", WITHOUT WARRANTY OF ANY KIND, EXPRESS OR
# IMPLIED, INCLUDING BUT NOT LIMITED TO THE WARRANTIES OF MERCHANTABILITY,
# FITNESS FOR A PARTICULAR PURPOSE AND NONINFRINGEMENT. IN NO EVENT SHALL THE
# AUTHORS OR COPYRIGHT HOLDERS BE LIABLE FOR ANY CLAIM, DAMAGES OR OTHER
# LIABILITY, WHETHER IN AN ACTION OF CONTRACT, TORT OR OTHERWISE, ARISING FROM,
# OUT OF OR IN CONNECTION WITH THE SOFTWARE OR THE USE OR OTHER DEALINGS IN THE
# SOFTWARE.

"""
.. _calculate_psychoacoustic_indicators:

Calculate psychoacoustic indicators
-----------------------------------

This example shows how to calculate psychoacoustic indicators.
The following indicators are included:

- Loudness of stationary sounds according to ISO 532-1.
- Loudness of time-varying sounds according to ISO 532-1.
- Sharpness according to Zwicker and Fastl, "Psychoacoustics: Facts and models", 1990.
- Roughness according to Daniel and Weber, "Psychoacoustical Roughness: Implementation of an
  Optimized Model, 1997.
- Fluctuation strength according to Sontacchi, "Entwicklung eines Modulkonzeptes für die
  psychoakustische Geräuschanalyse under MatLab Diplomarbeit", 1998.

The example shows how to perform these operations:

- Set up the analysis.
- Calculate indicators on loaded WAV files.
- Get calculation outputs.
- Plot some corresponding curves.

"""

# %%
# Set up analysis
# ~~~~~~~~~~~~~~~
# Setting up the analysis consists of loading Ansys libraries, connecting to the
# DPF server, and retrieving the example files.

# Load Ansys libraries.
import os

import numpy as np

from ansys.sound.core.examples_helpers import (
    download_accel_with_rpm_wav,
    download_flute_2_wav,
    download_flute_wav,
)
from ansys.sound.core.psychoacoustics import (
    FluctuationStrength,
    LoudnessISO532_1_Stationary,
    LoudnessISO532_1_TimeVarying,
    Roughness,
    Sharpness,
)
from ansys.sound.core.psychoacoustics.roughness import Roughness
from ansys.sound.core.psychoacoustics.sharpness import Sharpness
from ansys.sound.core.server_helpers import connect_to_or_start_server
from ansys.sound.core.signal_utilities import LoadWav

# Connect to a remote server or start a local server.
my_server = connect_to_or_start_server(use_license_context=True)


# %%
# Calculate ISO 532-1 loudness for a stationary sound
# ~~~~~~~~~~~~~~~~~~~~~~~~~~~~~~~~~~~~~~~~~~~~~~~~~~~
# Load a signal from a WAV file using the ``LoadWav`` class. It is returned as a DPF
# field container. For more information, see `fields_container
# <https://dpf.docs.pyansys.com/version/stable/api/ansys.dpf.core.operators.utility.fields_container.html>`_
# in the DPF-Core API documentation.

# Load example data from WAV file
path_flute_wav = download_flute_wav(server=my_server)
wav_loader = LoadWav(path_flute_wav)
wav_loader.process()
fc_signal = wav_loader.get_output()

# %%
# Create a ``LoudnessISO532_1_Stationary`` object, set its signal, and compute the loudness.
loudness_stationary = LoudnessISO532_1_Stationary(signal=fc_signal)
loudness_stationary.process()

# %%
# Get the value in sone or in phon.
loudness_sone = loudness_stationary.get_loudness_sone()
loudness_level_phon = loudness_stationary.get_loudness_level_phon()
file_name = os.path.basename(path_flute_wav)
print(
    f"\nThe loudness of sound file {file_name} "
    f"is{loudness_sone: .1f} sones "
    f"or{loudness_level_phon: .1f} phons."
)

# %%
# Plot the specific loudness.
loudness_stationary.plot()

# %%
# Calculate ISO 532-1 loudness for several signals at once
# ~~~~~~~~~~~~~~~~~~~~~~~~~~~~~~~~~~~~~~~~~~~~~~~~~~~~~~~~
# Load another WAV file and store it along with the first one.

path_flute2_wav = download_flute_2_wav(server=my_server)
wav_loader = LoadWav(path_flute2_wav)
wav_loader.process()

# Store the second signal as a second field in the DPF fields container.
fc_two_signals = fc_signal
fc_two_signals.add_field({"channel_number": 1}, wav_loader.get_output()[0])


# %%
# Calculate the loudness for both signals at once.
loudness_stationary = LoudnessISO532_1_Stationary(signal=fc_two_signals)
loudness_stationary.process()

# %%
# Get the values in sone or in phon.
loudness_sone2 = loudness_stationary.get_loudness_sone(1)
loudness_level_phon2 = loudness_stationary.get_loudness_level_phon(1)
file_name2 = os.path.basename(path_flute2_wav)
print(
    f"In comparison, the loudness of sound file {file_name2} "
    f"is{loudness_sone2: .1f} sones "
    f"or{loudness_level_phon2: .1f} phons."
)

# %%
# Plot specific loudness for both signals in a single figure. Note how the first sound has a
# higher specific loudness than the second.
loudness_stationary.plot()

# %%
# Calculate ISO 532-1 loudness for a non-stationary sound
# ~~~~~~~~~~~~~~~~~~~~~~~~~~~~~~~~~~~~~~~~~~~~~~~~~~~~~~~
# Load a new signal (non-stationary) from a WAV file.
path_accel_wav = download_accel_with_rpm_wav(server=my_server)
wav_loader = LoadWav(path_accel_wav)
wav_loader.process()
f_signal = wav_loader.get_output()[0]  # Field 0 only, because the RPM profile is useless here.

# %%
# Create a ``LoudnessISO532_1_TimeVarying`` object, set its signal, and compute the loudness.
loudness_time_varying = LoudnessISO532_1_TimeVarying(signal=f_signal)
loudness_time_varying.process()

# %%
# Get percentile loudness values.
N5 = loudness_time_varying.get_N5_sone()
N10 = loudness_time_varying.get_N10_sone()
L5 = loudness_time_varying.get_L5_phon()
L10 = loudness_time_varying.get_L10_phon()

file_name3 = os.path.basename(path_accel_wav)
print(
    f"\nThe sound file {file_name3} has the following percentile loudness values: \n"
    f"- N5  = {np.round(N5, 1)} sones.\n"
    f"- N10 = {np.round(N10, 1)} sones.\n"
    f"- L5  = {np.round(L5, 1)} phons.\n"
    f"- L10 = {np.round(L10, 1)} phons."
)

# %%
# Plot loudness as a function of time.
loudness_time_varying.plot()

# %%
# Calculate sharpness, roughness, and fluctuation strength
# ~~~~~~~~~~~~~~~~~~~~~~~~~~~~~~~~~~~~~~~~~~~~~~~~~~~~~~~~
# Calculate sharpness, roughness, and fluctuation strength for the two sounds.

# %%
# Calculate the sharpness.
sharpness = Sharpness(signal=fc_two_signals[0], field_type="Free")
sharpness.process()
sharpness_value_0 = sharpness.get_sharpness()
sharpness.signal = fc_two_signals[1]
sharpness.process()
sharpness_value_1 = sharpness.get_sharpness()

# %%
# Calculate the roughness.
roughness = Roughness(signal=fc_two_signals[0])
roughness.process()
roughness_value_0 = roughness.get_roughness()
roughness.signal = fc_two_signals[1]
roughness.process()
roughness_value_1 = roughness.get_roughness()

# %%
# Calculate the fluctuation strength.
fluctuation_strength = FluctuationStrength(signal=fc_two_signals)
fluctuation_strength.process()
fluctuation_strength_values = (
    fluctuation_strength.get_fluctuation_strength(0),
    fluctuation_strength.get_fluctuation_strength(1),
)

# %%
# Print the results.
print(
    f"\nThe sharpness of sound file {file_name} "
<<<<<<< HEAD
    f"is{sharpness_value_0: .2f} acum, "
    f"its roughness is{roughness_values[0]: .2f} asper, "
    f"and its fluctuation strength is{fluctuation_strength_values[0]: .2f} vacil.\n"
    f"For sound file {file_name2}, these indicators' values are, respectively, "
    f"{sharpness_value_1: .2f} acum, "
    f"{roughness_values[1]: .2f} asper, "
=======
    f"is{sharpness_values[0]: .2f} acum, "
    f"its roughness is{roughness_value_0: .2f} asper, "
    f"and its fluctuation strength is{fluctuation_strength_values[0]: .2f} vacil.\n"
    f"For sound file {file_name2}, these indicators' values are, respectively, "
    f"{sharpness_values[1]: .2f} acum, "
    f"{roughness_value_1: .2f} asper, "
>>>>>>> 88f04e83
    f"and{fluctuation_strength_values[1]: .2f} vacil.\n"
)<|MERGE_RESOLUTION|>--- conflicted
+++ resolved
@@ -217,20 +217,11 @@
 # Print the results.
 print(
     f"\nThe sharpness of sound file {file_name} "
-<<<<<<< HEAD
     f"is{sharpness_value_0: .2f} acum, "
-    f"its roughness is{roughness_values[0]: .2f} asper, "
+    f"its roughness is{roughness_value_0: .2f} asper, "
     f"and its fluctuation strength is{fluctuation_strength_values[0]: .2f} vacil.\n"
     f"For sound file {file_name2}, these indicators' values are, respectively, "
     f"{sharpness_value_1: .2f} acum, "
-    f"{roughness_values[1]: .2f} asper, "
-=======
-    f"is{sharpness_values[0]: .2f} acum, "
-    f"its roughness is{roughness_value_0: .2f} asper, "
-    f"and its fluctuation strength is{fluctuation_strength_values[0]: .2f} vacil.\n"
-    f"For sound file {file_name2}, these indicators' values are, respectively, "
-    f"{sharpness_values[1]: .2f} acum, "
     f"{roughness_value_1: .2f} asper, "
->>>>>>> 88f04e83
     f"and{fluctuation_strength_values[1]: .2f} vacil.\n"
 )