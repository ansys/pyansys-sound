[build-system]
requires = ["flit_core >=3.2,<4"]
build-backend = "flit_core.buildapi"

[project]
# Check https://flit.readthedocs.io/en/latest/pyproject_toml.html for all available sections
name = "ansys-sound-core"
version = "0.1.dev0"
description = "A Python wrapper for Ansys DPF Sound."
readme = "README.rst"
requires-python = ">=3.9,<4"
license = { file = "LICENSE" }
authors = [{ name = "ANSYS, Inc.", email = "pyansys.core@ansys.com" }]
maintainers = [{ name = "ANSYS, Inc.", email = "pyansys.core@ansys.com" }]
classifiers = [
    "Development Status :: 4 - Beta",
    "Programming Language :: Python :: 3.9",
    "Programming Language :: Python :: 3.10",
    "Programming Language :: Python :: 3.11",
    "Programming Language :: Python :: 3.12",
    "License :: OSI Approved :: MIT License",
    "Operating System :: OS Independent",
]
dependencies = [
    "ansys-dpf-core>=0.9.0,<1",
    "matplotlib>=3.8.2,<4",
    "platformdirs>=3.6.0",
]

[project.optional-dependencies]
tests = [
    "ansys-dpf-core==0.13.0",
    "matplotlib==3.9.2",

    "pytest==8.3.3",
    "pytest-cov==5.0.0",
    "pytest-dependency==0.6.0",
    "platformdirs==4.3.6",
    "regex==2024.9.11",
]

doc = [
    "Sphinx==8.0.2",
    "ansys-sphinx-theme==1.0.11",
    "numpydoc==1.8.0",
    "sphinx-autodoc-typehints==2.4.4",
    "sphinx-copybutton==0.5.2",
    "sphinx-gallery==0.17.1",
    "sphinx-design==0.6.1",
    "vtk==9.3.1",
    "trame==3.6.5",
    "trame_vtk==2.8.10",
    "pyvista==0.44.1",
    "pypandoc==1.13",
    "jupyter-sphinx==0.5.3",
<<<<<<< HEAD
    "sphinx-autobuild==2024.9.19",
    "platformdirs==4.2.2"
=======
    "sphinx-autobuild==2024.9.3",
    "platformdirs==4.3.6"
>>>>>>> fd4ab093
]

[tool.flit.module]
name = "ansys.sound.core"

[tool.black]
line-length = 100

[tool.isort]
profile = "black"
force_sort_within_sections = true
line_length = 100
default_section = "THIRDPARTY"
src_paths = ["doc", "src", "tests"]

[tool.coverage.run]
source = ["ansys.sound.core"]

[tool.coverage.report]
show_missing = true

[tool.pytest.ini_options]
minversion = "7.1"
addopts = "-ra --cov=ansys.sound.core --cov-report html:.cov/html --cov-report xml:.cov/xml --cov-report term -vv"
testpaths = ["tests"]

[tool.towncrier]
directory = "doc/changelog.d"
filename = "CHANGELOG.md"
start_string = "<!-- towncrier release notes start -->\n"
underlines = ["", "", ""]
template = "doc/changelog.d/changelog_template.jinja"
title_format = "## [{version}](https://github.com/ansys/pyansys-sound/releases/tag/v{version}) - {project_date}"
issue_format = "[#{issue}](https://github.com/ansys/pyansys-sound/pull/{issue})"
package = "ansys.sound.core"

[[tool.towncrier.type]]
directory = "added"
name = "Added"
showcontent = true

[[tool.towncrier.type]]
directory = "changed"
name = "Changed"
showcontent = true

[[tool.towncrier.type]]
directory = "fixed"
name = "Fixed"
showcontent = true

[[tool.towncrier.type]]
directory = "dependencies"
name = "Dependencies"
showcontent = true

[[tool.towncrier.type]]
directory = "miscellaneous"
name = "Miscellaneous"
showcontent = true

[[tool.towncrier.type]]
directory = "documentation"
name = "Documentation"
showcontent = true

[[tool.towncrier.type]]
directory = "maintenance"
name = "Maintenance"
showcontent = true

[[tool.towncrier.type]]
directory = "test"
name = "Test"
showcontent = true<|MERGE_RESOLUTION|>--- conflicted
+++ resolved
@@ -53,13 +53,8 @@
     "pyvista==0.44.1",
     "pypandoc==1.13",
     "jupyter-sphinx==0.5.3",
-<<<<<<< HEAD
     "sphinx-autobuild==2024.9.19",
-    "platformdirs==4.2.2"
-=======
-    "sphinx-autobuild==2024.9.3",
     "platformdirs==4.3.6"
->>>>>>> fd4ab093
 ]
 
 [tool.flit.module]
