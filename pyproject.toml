--- conflicted
+++ resolved
@@ -47,13 +47,8 @@
     "sphinx-copybutton==0.5.2",
     "sphinx-gallery==0.18.0",
     "sphinx-design==0.6.1",
-<<<<<<< HEAD
     "vtk==9.4.1",
-    "trame==3.7.0",
-=======
-    "vtk==9.3.1",
     "trame==3.7.6",
->>>>>>> 951ba4c5
     "trame_vtk==2.8.12",
     "pyvista==0.44.2",
     "pypandoc==1.14",
