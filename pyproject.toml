[build-system]
requires = ["flit_core >=3.2,<4"]
build-backend = "flit_core.buildapi"

[project]
# Check https://flit.readthedocs.io/en/latest/pyproject_toml.html for all available sections
name = "ansys-sound-core"
version = "0.1.dev0"
description = "A Python wrapper for Ansys DPF Sound."
readme = "README.rst"
requires-python = ">=3.9,<4"
license = { file = "LICENSE" }
authors = [{ name = "ANSYS, Inc.", email = "pyansys.core@ansys.com" }]
maintainers = [{ name = "ANSYS, Inc.", email = "pyansys.core@ansys.com" }]
classifiers = [
    "Development Status :: 4 - Beta",
    "Programming Language :: Python :: 3.9",
    "Programming Language :: Python :: 3.10",
    "Programming Language :: Python :: 3.11",
    "Programming Language :: Python :: 3.12",
    "License :: OSI Approved :: MIT License",
    "Operating System :: OS Independent",
]
dependencies = [
    "ansys-dpf-core>=0.9.0,<1",
    "matplotlib>=3.8.2,<4",
    "platformdirs>=3.6.0",
]

[project.optional-dependencies]
tests = [
<<<<<<< HEAD
    "ansys-dpf-core==0.13.3",
    "matplotlib==3.9.2",
=======
    "ansys-dpf-core==0.13.2",
    "matplotlib==3.9.3",
>>>>>>> 71e1c988

    "pytest==8.3.3",
    "pytest-cov==6.0.0",
    "pytest-dependency==0.6.0",
    "platformdirs==4.3.6",
    "regex==2024.11.6",
]

doc = [
    "Sphinx==8.1.3",
    "ansys-sphinx-theme==1.2.2",
    "numpydoc==1.8.0",
    "sphinx-autodoc-typehints==2.5.0",
    "sphinx-copybutton==0.5.2",
    "sphinx-gallery==0.18.0",
    "sphinx-design==0.6.1",
    "vtk==9.3.1",
    "trame==3.7.0",
    "trame_vtk==2.8.12",
    "pyvista==0.44.1",
    "pypandoc==1.14",
    "jupyter-sphinx==0.5.3",
    "sphinx-autobuild==2024.10.3",
    "platformdirs==4.3.6"
]

[tool.flit.module]
name = "ansys.sound.core"

[tool.black]
line-length = 100

[tool.isort]
profile = "black"
force_sort_within_sections = true
line_length = 100
default_section = "THIRDPARTY"
src_paths = ["doc", "src", "tests"]

[tool.coverage.run]
source = ["ansys.sound.core"]

[tool.coverage.report]
show_missing = true

[tool.pytest.ini_options]
minversion = "7.1"
addopts = "-ra --cov=ansys.sound.core --cov-report html:.cov/html --cov-report xml:.cov/xml --cov-report term -vv"
testpaths = ["tests"]

[tool.towncrier]
directory = "doc/changelog.d"
filename = "CHANGELOG.md"
start_string = "<!-- towncrier release notes start -->\n"
underlines = ["", "", ""]
template = "doc/changelog.d/changelog_template.jinja"
title_format = "## [{version}](https://github.com/ansys/pyansys-sound/releases/tag/v{version}) - {project_date}"
issue_format = "[#{issue}](https://github.com/ansys/pyansys-sound/pull/{issue})"
package = "ansys.sound.core"

[[tool.towncrier.type]]
directory = "added"
name = "Added"
showcontent = true

[[tool.towncrier.type]]
directory = "changed"
name = "Changed"
showcontent = true

[[tool.towncrier.type]]
directory = "fixed"
name = "Fixed"
showcontent = true

[[tool.towncrier.type]]
directory = "dependencies"
name = "Dependencies"
showcontent = true

[[tool.towncrier.type]]
directory = "miscellaneous"
name = "Miscellaneous"
showcontent = true

[[tool.towncrier.type]]
directory = "documentation"
name = "Documentation"
showcontent = true

[[tool.towncrier.type]]
directory = "maintenance"
name = "Maintenance"
showcontent = true

[[tool.towncrier.type]]
directory = "test"
name = "Test"
showcontent = true<|MERGE_RESOLUTION|>--- conflicted
+++ resolved
@@ -29,13 +29,8 @@
 
 [project.optional-dependencies]
 tests = [
-<<<<<<< HEAD
     "ansys-dpf-core==0.13.3",
-    "matplotlib==3.9.2",
-=======
-    "ansys-dpf-core==0.13.2",
     "matplotlib==3.9.3",
->>>>>>> 71e1c988
 
     "pytest==8.3.3",
     "pytest-cov==6.0.0",
