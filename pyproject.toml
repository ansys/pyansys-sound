--- conflicted
+++ resolved
@@ -50,11 +50,7 @@
     "pypandoc==1.12.0",
     "jupyter-sphinx==0.5.3",
     "sphinx-autobuild==2024.4.16",
-<<<<<<< HEAD
     "platformdirs==4.2.0"
-=======
-    "platformdirs==4.2.0",
->>>>>>> a4d9c3d6
 ]
 
 [tool.black]
