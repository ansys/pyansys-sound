--- conflicted
+++ resolved
@@ -40,15 +40,9 @@
 ]
 
 doc = [
-<<<<<<< HEAD
     "Sphinx==8.0.2",
-    "ansys-sphinx-theme==0.16.6",
-    "numpydoc==1.7.0",
-=======
-    "Sphinx==7.4.7",
     "ansys-sphinx-theme==1.0.7",
     "numpydoc==1.8.0",
->>>>>>> c988b3d3
     "sphinx-autodoc-typehints==2.2.3",
     "sphinx-copybutton==0.5.2",
     "sphinx-gallery==0.17.1",
