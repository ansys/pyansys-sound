[build-system]
requires = ["flit_core >=3.2,<4"]
build-backend = "flit_core.buildapi"

[project]
# Check https://flit.readthedocs.io/en/latest/pyproject_toml.html for all available sections
name = "ansys-sound-core"
version = "0.1.dev0"
description = "A Python wrapper for Ansys DPF Sound."
readme = "README.rst"
requires-python = ">=3.10,<4"
license = { file = "LICENSE" }
authors = [{ name = "ANSYS, Inc.", email = "pyansys.core@ansys.com" }]
maintainers = [{ name = "ANSYS, Inc.", email = "pyansys.core@ansys.com" }]
classifiers = [
    "Development Status :: 4 - Beta",
    "Programming Language :: Python :: 3.10",
    "Programming Language :: Python :: 3.11",
    "Programming Language :: Python :: 3.12",
    "Programming Language :: Python :: 3.13",
    "License :: OSI Approved :: MIT License",
    "Operating System :: OS Independent",
]
dependencies = [
    "ansys-dpf-core@git+https://github.com/ansys/pydpf-core.git",
    "matplotlib>=3.8.2,<4",
    "platformdirs>=3.6.0",
    "requests>=2.30.0",
]

[project.optional-dependencies]
tests = [
    "matplotlib==3.10.0",
    "pytest==8.3.4",
    "pytest-cov==6.0.0",
    "pytest-dependency==0.6.0",
    "platformdirs==4.3.6",
    "regex==2024.11.6",
]

doc = [
<<<<<<< HEAD
    "Sphinx==8.1.3",
    "ansys-sphinx-theme==1.3.2",
=======
    "Sphinx==8.2.1",
    "ansys-sphinx-theme==1.3.1",
>>>>>>> 98e73195
    "numpydoc==1.8.0",
    "sphinx-autodoc-typehints==3.0.0",
    "sphinx-copybutton==0.5.2",
    "sphinx-gallery==0.19.0",
    "sphinx-design==0.6.1",
    "vtk==9.3.1",
    "trame==3.7.6",
    "trame_vtk==2.8.12",
    "pyvista==0.44.2",
    "pypandoc==1.15",
    "jupyter-sphinx==0.5.3",
    "sphinx-autobuild==2024.10.3",
    "platformdirs==4.3.6"
]

[tool.flit.module]
name = "ansys.sound.core"

[tool.black]
line-length = 100

[tool.isort]
profile = "black"
force_sort_within_sections = true
line_length = 100
default_section = "THIRDPARTY"
src_paths = ["doc", "src", "tests"]

[tool.coverage.run]
source = ["ansys.sound.core"]

[tool.coverage.report]
show_missing = true

[tool.pytest.ini_options]
minversion = "7.1"
addopts = "-ra --cov=ansys.sound.core --cov-report html:.cov/html --cov-report xml:.cov/xml --cov-report term -vv"
testpaths = ["tests"]

[tool.towncrier]
directory = "doc/changelog.d"
filename = "CHANGELOG.md"
start_string = "<!-- towncrier release notes start -->\n"
underlines = ["", "", ""]
template = "doc/changelog.d/changelog_template.jinja"
title_format = "## [{version}](https://github.com/ansys/pyansys-sound/releases/tag/v{version}) - {project_date}"
issue_format = "[#{issue}](https://github.com/ansys/pyansys-sound/pull/{issue})"
package = "ansys.sound.core"

[[tool.towncrier.type]]
directory = "added"
name = "Added"
showcontent = true

[[tool.towncrier.type]]
directory = "changed"
name = "Changed"
showcontent = true

[[tool.towncrier.type]]
directory = "fixed"
name = "Fixed"
showcontent = true

[[tool.towncrier.type]]
directory = "dependencies"
name = "Dependencies"
showcontent = true

[[tool.towncrier.type]]
directory = "miscellaneous"
name = "Miscellaneous"
showcontent = true

[[tool.towncrier.type]]
directory = "documentation"
name = "Documentation"
showcontent = true

[[tool.towncrier.type]]
directory = "maintenance"
name = "Maintenance"
showcontent = true

[[tool.towncrier.type]]
directory = "test"
name = "Test"
showcontent = true<|MERGE_RESOLUTION|>--- conflicted
+++ resolved
@@ -39,13 +39,8 @@
 ]
 
 doc = [
-<<<<<<< HEAD
-    "Sphinx==8.1.3",
+    "Sphinx==8.2.1",
     "ansys-sphinx-theme==1.3.2",
-=======
-    "Sphinx==8.2.1",
-    "ansys-sphinx-theme==1.3.1",
->>>>>>> 98e73195
     "numpydoc==1.8.0",
     "sphinx-autodoc-typehints==3.0.0",
     "sphinx-copybutton==0.5.2",
