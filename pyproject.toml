[build-system]
requires = ["setuptools", "wheel"]
build-backend = "setuptools.build_meta"

[project]
# Check https://flit.readthedocs.io/en/latest/pyproject_toml.html for all available sections
name = "ansys-sound-core"
version = "0.1.dev0"
description = "A Python wrapper for Ansys DPF Sound."
readme = "README.rst"
requires-python = ">=3.9,<4"
license = { file = "LICENSE" }
authors = [{ name = "ANSYS, Inc.", email = "pyansys.core@ansys.com" }]
maintainers = [{ name = "ANSYS, Inc.", email = "pyansys.core@ansys.com" }]
classifiers = [
    "Development Status :: 4 - Beta",
    "Programming Language :: Python :: 3.9",
    "Programming Language :: Python :: 3.10",
    "Programming Language :: Python :: 3.11",
    "Programming Language :: Python :: 3.12",
    "License :: OSI Approved :: MIT License",
    "Operating System :: Windows",
]
dependencies = [
    "ansys-dpf-core>=0.9.0,<1",
    "matplotlib>=3.8.2,<4",
]

[project.optional-dependencies]
tests = [
    "ansys-dpf-core==0.12.1",
    "matplotlib==3.8.4",
    "pytest==8.2.2",
    "pytest-cov==5.0.0",
    "pytest-dependency==0.6.0",
    "platformdirs==4.2.2",
]
doc = [
    "Sphinx==7.3.7",
    "ansys-sphinx-theme==0.16.4",
    "numpydoc==1.7.0",
    "sphinx-autodoc-typehints==2.2.2",
    "sphinx-copybutton==0.5.2",
    "sphinx-gallery==0.15.0",
    "sphinx-design==0.6.0",
    "vtk==9.3.0",
    "trame==3.6.3",
    "trame_vtk==2.8.9",
<<<<<<< HEAD
    "pyvista==0.43.10",
    "pypandoc==1.12.0",
=======
    "pyvista==0.43.8",
    "pypandoc==1.13",
>>>>>>> 82145467
    "jupyter-sphinx==0.5.3",
    "sphinx-autobuild==2024.4.16",
    "platformdirs==4.2.2"
]

[tool.black]
line-length = 100

[tool.isort]
profile = "black"
force_sort_within_sections = true
line_length = 100
default_section = "THIRDPARTY"
src_paths = ["doc", "src", "tests"]

[tool.coverage.run]
source = ["ansys.sound.core"]

[tool.coverage.report]
show_missing = true

[tool.pytest.ini_options]
minversion = "7.1"
addopts = "-ra --cov=ansys.sound.core --cov-report html:.cov/html --cov-report xml:.cov/xml --cov-report term -vv"
testpaths = ["tests"]

[tool.towncrier]
directory = "doc/changelog.d"
filename = "CHANGELOG.md"
start_string = "<!-- towncrier release notes start -->\n"
underlines = ["", "", ""]
template = "doc/changelog.d/changelog_template.jinja"
title_format = "## [{version}](https://github.com/ansys/pyansys-sound/releases/tag/v{version}) - {project_date}"
issue_format = "[#{issue}](https://github.com/ansys/pyansys-sound/pull/{issue})"
package = "ansys.sound.core"

[[tool.towncrier.type]]
directory = "added"
name = "Added"
showcontent = true

[[tool.towncrier.type]]
directory = "changed"
name = "Changed"
showcontent = true

[[tool.towncrier.type]]
directory = "fixed"
name = "Fixed"
showcontent = true

[[tool.towncrier.type]]
directory = "dependencies"
name = "Dependencies"
showcontent = true

[[tool.towncrier.type]]
directory = "miscellaneous"
name = "Miscellaneous"
showcontent = true<|MERGE_RESOLUTION|>--- conflicted
+++ resolved
@@ -46,13 +46,8 @@
     "vtk==9.3.0",
     "trame==3.6.3",
     "trame_vtk==2.8.9",
-<<<<<<< HEAD
     "pyvista==0.43.10",
-    "pypandoc==1.12.0",
-=======
-    "pyvista==0.43.8",
     "pypandoc==1.13",
->>>>>>> 82145467
     "jupyter-sphinx==0.5.3",
     "sphinx-autobuild==2024.4.16",
     "platformdirs==4.2.2"
