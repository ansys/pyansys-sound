--- conflicted
+++ resolved
@@ -16,12 +16,8 @@
 
 env:
   MAIN_PYTHON_VERSION: '3.10'
-<<<<<<< HEAD
   PACKAGE_NAME: 'ansys-sound-core'
-=======
-  PACKAGE_NAME: 'ansys-dpf-sound'
   DOCUMENTATION_CNAME: 'sound.docs.pyansys.com'
->>>>>>> 31e53d63
   ANSRV_DPF_SOUND_IMAGE: 'ghcr.io/ansys-internal/pydpf-sound'
   ANSRV_DPF_SOUND_IMAGE_WINDOWS_TAG: ghcr.io/ansys-internal/pydpf-sound/ansys-dpf-sound:latest # TO BE MODIFIED
   ANSRV_DPF_SOUND_LICENSE_SERVER: ${{ secrets.LICENSE_SERVER }}
@@ -197,29 +193,9 @@
       - name: "Run Ansys documentation building action"
         uses: ansys/actions/doc-build@v6
         with:
-<<<<<<< HEAD
-          name: documentation-html
-          path: doc/_build/html
-          retention-days: 7
-
-      - name: Build the documentation (PDF)
-        run: |
-          .\.venv\Scripts\Activate.ps1
-          cd doc
-          .\make.bat clean
-          .\make.bat pdf
-
-      - name: Upload PDF documentation
-        uses: actions/upload-artifact@v4
-        with:
-          name: documentation-pdf
-          path: doc/_build/latex/ansys-sound-core*.pdf
-          retention-days: 7
-=======
           python-version: ${{ env.MAIN_PYTHON_VERSION }}
           skip-install: true
           sphinxopts: -j auto -W --keep-going
->>>>>>> 31e53d63
 
       - name: "Stop the DPF-Sound service"
         if: always()
