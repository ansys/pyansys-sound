--- conflicted
+++ resolved
@@ -232,13 +232,8 @@
           docker run -d --name ${{ env.DPF_SOUND_CONT_NAME }} -e "ANSYS_DPF_ACCEPT_LA=Y" -e "ANSYSLMD_LICENSE_FILE=1055@${{ secrets.LICENSE_SERVER }}" -v $env:LOCALAPPDATA\Ansys\ansys_sound_core\examples:C:\data -p ${{ env.ANSRV_DPF_SOUND_PORT }}:50052 --dns '8.8.8.8' ${{ env.ANSRV_DPF_SOUND_IMAGE_WINDOWS_TAG }}
           python -c "from ansys.sound.core.server_helpers import validate_dpf_sound_connection; validate_dpf_sound_connection()"
 
-<<<<<<< HEAD
       - name: "Build documentation"
         uses: ansys/actions/doc-build@fix/doc-build-without-python-cache-new
-=======
-      - name: "Run Ansys documentation building action"
-        uses: ansys/actions/doc-build@v8
->>>>>>> 5f80984b
         with:
           python-version: ${{ env.MAIN_PYTHON_VERSION }}
           skip-install: true
@@ -271,71 +266,4 @@
               docker rm $dockerContainers
           }
 
-# =================================================================================================
-<<<<<<< HEAD
-# =================================================================================================
-=======
-# =================================================================================================
-
-
-  package:
-    name: Package library
-    needs: [testing-windows,doc-build]
-    runs-on: ubuntu-latest
-    steps:
-      - name: Build library source and wheel artifacts
-        uses: ansys/actions/build-library@v8
-        with:
-          library-name: ${{ env.PACKAGE_NAME }}
-          python-version: ${{ env.MAIN_PYTHON_VERSION }}
-
-  release:
-    name: Release project
-    if: github.event_name == 'push' && contains(github.ref, 'refs/tags')
-    needs: [package, update-changelog]
-    runs-on: ubuntu-latest
-    # Specifying a GitHub environment is optional, but strongly encouraged
-    environment: release
-    permissions:
-      id-token: write
-      contents: write
-    steps:
-      - name: Release to the public PyPI repository
-        uses: ansys/actions/release-pypi-public@v8
-        with:
-          library-name: ${{ env.PACKAGE_NAME }}
-          use-trusted-publisher: true
-
-      - name: Release to GitHub
-        uses: ansys/actions/release-github@v8
-        with:
-          library-name: ${{ env.PACKAGE_NAME }}
-
-  doc-deploy-dev:
-    name: "Upload developers documentation"
-    runs-on: ubuntu-latest
-    needs: [check-vulnerabilities-main, package]
-    if: github.ref == 'refs/heads/main'
-    steps:
-      - name: "Deploy the latest documentation"
-        uses: ansys/actions/doc-deploy-dev@v8
-        with:
-          cname: ${{ env.DOCUMENTATION_CNAME }}
-          token: ${{ secrets.PYANSYS_CI_BOT_TOKEN }}
-          bot-user: ${{ secrets.PYANSYS_CI_BOT_USERNAME }}
-          bot-email: ${{ secrets.PYANSYS_CI_BOT_EMAIL }}
-
-  doc-deploy-release:
-    name: "Upload release documentation"
-    runs-on: ubuntu-latest
-    needs: release
-    if: github.event_name == 'push' && contains(github.ref, 'refs/tags')
-    steps:
-      - name: "Deploy the latest documentation"
-        uses: ansys/actions/doc-deploy-stable@v8
-        with:
-          cname: ${{ env.DOCUMENTATION_CNAME }}
-          token: ${{ secrets.PYANSYS_CI_BOT_TOKEN }}
-          bot-user: ${{ secrets.PYANSYS_CI_BOT_USERNAME }}
-          bot-email: ${{ secrets.PYANSYS_CI_BOT_EMAIL }}
->>>>>>> 5f80984b
+# =================================================================================================